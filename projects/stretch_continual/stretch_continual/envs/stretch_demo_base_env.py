--- conflicted
+++ resolved
@@ -99,11 +99,7 @@
                                 file_path = os.path.join(directory, filename)
                                 relative_path = os.path.relpath(file_path, output_path)
                                 linked_files_group[f"file_{h5_id}"] = h5py.ExternalLink(
-<<<<<<< HEAD
                                     filename=file_path, path="."
-=======
-                                    filename=relative_path, path=output_path
->>>>>>> db583652
                                 )
 
                                 if cache:
