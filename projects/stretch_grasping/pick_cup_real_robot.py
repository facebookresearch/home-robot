# Copyright (c) Meta Platforms, Inc. and affiliates.
#
# This source code is licensed under the MIT license found in the
# LICENSE file in the root directory of this source tree.
import click
import rospy
<<<<<<< HEAD
from geometry_msgs.msg import TransformStamped

import home_robot.utils.visualization as viz
from home_robot.agent.motion.stretch import (
    STRETCH_PREGRASP_Q,
    HelloStretchIdx,
    HelloStretchKinematics,
)
from home_robot.agent.perception.constants import coco_categories
from home_robot.agent.perception.detectron2_segmentation import Detectron2Segmentation
from home_robot.utils.pose import to_pos_quat
from home_robot_hw.env.stretch_grasping_env import StretchGraspingEnv
from home_robot_hw.ros.grasp_helper import GraspClient as RosGraspClient
from home_robot_hw.ros.stretch_ros import HelloStretchROSInterface
from home_robot_hw.ros.utils import matrix_to_pose_msg, ros_pose_to_transform

visualize_masks = True


def try_executing_grasp(rob, model, grasp, grasp_client) -> bool:
    """Try executing a grasp. Takes in robot model and a potential grasp; will execute this grasp
    if possible. Grasp-client is just used to send a debugging TF frame for now.

    Returns true if the grasp was possible and was executed; false if not."""

    # Get our current joint states
    q, _ = rob.update()

    # Convert grasp pose to pos/quaternion
    grasp_pose = to_pos_quat(grasp)
    print("grasp xyz =", grasp_pose[0])

    # If can't plan to reach grasp, return
    qi = model.manip_ik(grasp_pose, q)
    qi = model.update_gripper(qi, open=True)
    print("x motion =", qi[0])
    if qi is not None:
        model.set_config(qi)
    else:
        print(" --> ik failed")
        return False
    # TODO: remove this when the base is moving again!!!
    if np.abs(qi[0]) > 0.0025:
        return False
    input("press enter to move")

    # Standoff 8 cm above grasp position
    q_standoff = qi.copy()
    # q_standoff[HelloStretchIdx.LIFT] += 0.08   # was 8cm, now more
    q_standoff[HelloStretchIdx.LIFT] += 0.1

    # Actual grasp position
    q_grasp = qi.copy()

    if q_standoff is not None:
        # If standoff position invalid, return
        if not model.validate(q_standoff):
            print("invalid standoff config:", q_standoff)
            return False
        print("found standoff")

        # Visualize the grasp in RViz
        t = TransformStamped()
        t.header.stamp = rospy.Time.now()
        t.child_frame_id = "predicted_grasp"
        t.header.frame_id = "map"
        t.transform = ros_pose_to_transform(matrix_to_pose_msg(grasp))
        grasp_client.broadcaster.sendTransform(t)

        # Go to the grasp and try it
        # First we need to create and move to a decent pre-grasp pose
        q[HelloStretchIdx.LIFT] = 0.99
        rob.goto(q, move_base=False, wait=True, verbose=False)  # move arm to top
        # input('--> go high')
        q_pre = q.copy()
        # NOTE: this gets the gripper in the right orientation before we start to move - nothing
        # else should change except lift and arm!
        q_pre[5:] = q_standoff[5:]  # TODO: Add constants for joint indices
        q_pre = model.update_gripper(q_pre, open=True)
        # rob.move_base(theta=q_standoff[2])  # TODO Replace this
        rospy.sleep(2.0)
        rob.goto(q_pre, move_base=False, wait=False, verbose=False)

        # Move to standoff pose
        model.set_config(q_standoff)
        print("Q =", q_standoff)
        print(q_grasp != q_standoff)
        input("--> gripper ready; go to standoff")
        q_standoff = model.update_gripper(q_standoff, open=True)
        rob.goto(q_standoff, move_base=False, wait=True, verbose=False)

        # move down to grasp pose
        model.set_config(q_grasp)
        print("Q =", q_grasp)
        print(q_grasp != q_standoff)
        input("--> go to grasp")
        rob.goto(q_grasp, move_base=False, wait=True, verbose=True)

        # move down to close gripper
        q_grasp_closed = model.update_gripper(q_grasp, open=False)
        print("Q =", q_grasp_closed)
        print(q_grasp != q_grasp_closed)
        input("--> close the gripper")
        rob.goto(q_grasp_closed, move_base=False, wait=False, verbose=True)
        rospy.sleep(2.0)

        # Move back to standoff pose
        q_standoff = model.update_gripper(q_standoff, open=False)
        rob.goto(q_standoff, move_base=False, wait=True, verbose=False)

        # Move back to original pose
        q_pre = model.update_gripper(q_pre, open=False)
        rob.goto(q_pre, move_base=False, wait=True, verbose=False)
=======
>>>>>>> 006b23bf

from home_robot_hw.env.stretch_pick_and_place_env import StretchPickandPlaceEnv


@click.command()
@click.option("--dry-run", default=False, is_flag=True)
@click.option("--visualize-masks", default=False, is_flag=True)
@click.option("--visualize-planner", default=False, is_flag=True)
def main(dry_run, visualize_masks, visualize_planner):
    # Create the robot
    print("--------------")
    print("Start example - hardware using ROS")
    rospy.init_node("hello_stretch_ros_test")

<<<<<<< HEAD
    print("Create ROS interface")
    # TODO: Get rid of this, replace it with the environemnt from home_robot_hw
    rob = StretchGraspingEnv()
    rob.reset()
    rospy.sleep(0.5)  # Make sure we have time to get ROS messages
    q = rob.update()

    rgb_cam = rob.rgb_cam
    dpt_cam = rob.dpt_cam
    rgb_cam.wait_for_image()
    dpt_cam.wait_for_image()

    # Create a grasping client using ROS
    grasp_client = RosGraspClient()

    model = HelloStretchKinematics(visualize=visualize_planner)

    home_q = STRETCH_PREGRASP_Q
    home_q = model.update_look_front(home_q.copy())
    home_q = model.update_gripper(home_q, open=True)
    rob.goto(home_q, move_base=False, wait=True)
    home_q = model.update_look_at_ee(home_q)

    # Example commands - navigation
    # Initial position
    # rob.move_base([0, 0], 0)
    # Move to before the chair
    # rob.move_base([0.5, -0.5], np.pi/2)

    min_grasp_score = 0.0
    max_tries = 10
    min_obj_pts = 100
    for attempt in range(max_tries):
        print("look at ee")
        rob.goto(home_q, move_base=False, wait=True)
        rospy.sleep(1.0)

        t0 = timeit.default_timer()
        obs = rob.get_observation()
        rgb, depth, xyz = obs.rgb, obs.depth, obs.xyz
        camera_pose = rob.get_pose(rgb_cam.get_frame())
        print("getting images + cam pose took", timeit.default_timer() - t0, "seconds")

        cup_mask = obs.task_observations["goal_mask"]

        if visualize_masks:
            viz.show_image_with_mask(rgb, cup_mask)

        num_cup_pts = np.sum(cup_mask)
        print("found this many cup points:", num_cup_pts)
        if num_cup_pts < min_obj_pts:
            continue

        mask_valid = depth > dpt_cam.near_val  # remove bad points
        mask_scene = mask_valid  # initial mask has to be good
        mask_scene = mask_scene.reshape(-1)

        predicted_grasps = grasp_client.request(
            xyz, rgb, cup_mask, frame=rgb_cam.get_frame()
        )
        if 0 not in predicted_grasps:
            print("no predicted grasps")
            continue
        predicted_grasps, scores = predicted_grasps[0]
        print("got this many grasps:", len(predicted_grasps))

        grasps = []
        for i, (score, grasp) in enumerate(zip(scores, predicted_grasps)):
            pose = grasp
            pose = camera_pose @ pose
            if score < min_grasp_score:
                continue

            # Get angles in world frame
            theta_x, theta_y = divergence_from_vertical_grasp(pose)
            theta = max(theta_x, theta_y)
            print(i, "score =", score, theta, "xy =", theta_x, theta_y)
            # Reject grasps that arent top down for now
            if theta > 0.3:
                continue
            grasps.append(pose)

        # Correct for the length of the Stretch gripper and the gripper upon
        # which Graspnet was trained
        grasp_offset = np.eye(4)
        grasp_offset[2, 3] = -0.09
        original_grasps = grasps.copy()
        for i, grasp in enumerate(grasps):
            grasps[i] = grasp @ grasp_offset

        for grasp in grasps:
            print("Executing grasp")
            print(grasp)
            theta_x, theta_y = divergence_from_vertical_grasp(grasp)
            print("with xy =", theta_x, theta_y)
            if not dry_run:
                grasp_completed = try_executing_grasp(rob, model, grasp, grasp_client)
            else:
                grasp_completed = False
            if grasp_completed:
                break
=======
    env = StretchPickandPlaceEnv(visualize_planner=visualize_planner)
    env.reset(goal="cup")
    # TODO Call apply_action() instead of try_grasping()
    env.try_grasping(visualize_masks=visualize_masks, dry_run=dry_run)
>>>>>>> 006b23bf


if __name__ == "__main__":
    main()<|MERGE_RESOLUTION|>--- conflicted
+++ resolved
@@ -4,122 +4,6 @@
 # LICENSE file in the root directory of this source tree.
 import click
 import rospy
-<<<<<<< HEAD
-from geometry_msgs.msg import TransformStamped
-
-import home_robot.utils.visualization as viz
-from home_robot.agent.motion.stretch import (
-    STRETCH_PREGRASP_Q,
-    HelloStretchIdx,
-    HelloStretchKinematics,
-)
-from home_robot.agent.perception.constants import coco_categories
-from home_robot.agent.perception.detectron2_segmentation import Detectron2Segmentation
-from home_robot.utils.pose import to_pos_quat
-from home_robot_hw.env.stretch_grasping_env import StretchGraspingEnv
-from home_robot_hw.ros.grasp_helper import GraspClient as RosGraspClient
-from home_robot_hw.ros.stretch_ros import HelloStretchROSInterface
-from home_robot_hw.ros.utils import matrix_to_pose_msg, ros_pose_to_transform
-
-visualize_masks = True
-
-
-def try_executing_grasp(rob, model, grasp, grasp_client) -> bool:
-    """Try executing a grasp. Takes in robot model and a potential grasp; will execute this grasp
-    if possible. Grasp-client is just used to send a debugging TF frame for now.
-
-    Returns true if the grasp was possible and was executed; false if not."""
-
-    # Get our current joint states
-    q, _ = rob.update()
-
-    # Convert grasp pose to pos/quaternion
-    grasp_pose = to_pos_quat(grasp)
-    print("grasp xyz =", grasp_pose[0])
-
-    # If can't plan to reach grasp, return
-    qi = model.manip_ik(grasp_pose, q)
-    qi = model.update_gripper(qi, open=True)
-    print("x motion =", qi[0])
-    if qi is not None:
-        model.set_config(qi)
-    else:
-        print(" --> ik failed")
-        return False
-    # TODO: remove this when the base is moving again!!!
-    if np.abs(qi[0]) > 0.0025:
-        return False
-    input("press enter to move")
-
-    # Standoff 8 cm above grasp position
-    q_standoff = qi.copy()
-    # q_standoff[HelloStretchIdx.LIFT] += 0.08   # was 8cm, now more
-    q_standoff[HelloStretchIdx.LIFT] += 0.1
-
-    # Actual grasp position
-    q_grasp = qi.copy()
-
-    if q_standoff is not None:
-        # If standoff position invalid, return
-        if not model.validate(q_standoff):
-            print("invalid standoff config:", q_standoff)
-            return False
-        print("found standoff")
-
-        # Visualize the grasp in RViz
-        t = TransformStamped()
-        t.header.stamp = rospy.Time.now()
-        t.child_frame_id = "predicted_grasp"
-        t.header.frame_id = "map"
-        t.transform = ros_pose_to_transform(matrix_to_pose_msg(grasp))
-        grasp_client.broadcaster.sendTransform(t)
-
-        # Go to the grasp and try it
-        # First we need to create and move to a decent pre-grasp pose
-        q[HelloStretchIdx.LIFT] = 0.99
-        rob.goto(q, move_base=False, wait=True, verbose=False)  # move arm to top
-        # input('--> go high')
-        q_pre = q.copy()
-        # NOTE: this gets the gripper in the right orientation before we start to move - nothing
-        # else should change except lift and arm!
-        q_pre[5:] = q_standoff[5:]  # TODO: Add constants for joint indices
-        q_pre = model.update_gripper(q_pre, open=True)
-        # rob.move_base(theta=q_standoff[2])  # TODO Replace this
-        rospy.sleep(2.0)
-        rob.goto(q_pre, move_base=False, wait=False, verbose=False)
-
-        # Move to standoff pose
-        model.set_config(q_standoff)
-        print("Q =", q_standoff)
-        print(q_grasp != q_standoff)
-        input("--> gripper ready; go to standoff")
-        q_standoff = model.update_gripper(q_standoff, open=True)
-        rob.goto(q_standoff, move_base=False, wait=True, verbose=False)
-
-        # move down to grasp pose
-        model.set_config(q_grasp)
-        print("Q =", q_grasp)
-        print(q_grasp != q_standoff)
-        input("--> go to grasp")
-        rob.goto(q_grasp, move_base=False, wait=True, verbose=True)
-
-        # move down to close gripper
-        q_grasp_closed = model.update_gripper(q_grasp, open=False)
-        print("Q =", q_grasp_closed)
-        print(q_grasp != q_grasp_closed)
-        input("--> close the gripper")
-        rob.goto(q_grasp_closed, move_base=False, wait=False, verbose=True)
-        rospy.sleep(2.0)
-
-        # Move back to standoff pose
-        q_standoff = model.update_gripper(q_standoff, open=False)
-        rob.goto(q_standoff, move_base=False, wait=True, verbose=False)
-
-        # Move back to original pose
-        q_pre = model.update_gripper(q_pre, open=False)
-        rob.goto(q_pre, move_base=False, wait=True, verbose=False)
-=======
->>>>>>> 006b23bf
 
 from home_robot_hw.env.stretch_pick_and_place_env import StretchPickandPlaceEnv
 
@@ -134,114 +18,10 @@
     print("Start example - hardware using ROS")
     rospy.init_node("hello_stretch_ros_test")
 
-<<<<<<< HEAD
-    print("Create ROS interface")
-    # TODO: Get rid of this, replace it with the environemnt from home_robot_hw
-    rob = StretchGraspingEnv()
-    rob.reset()
-    rospy.sleep(0.5)  # Make sure we have time to get ROS messages
-    q = rob.update()
-
-    rgb_cam = rob.rgb_cam
-    dpt_cam = rob.dpt_cam
-    rgb_cam.wait_for_image()
-    dpt_cam.wait_for_image()
-
-    # Create a grasping client using ROS
-    grasp_client = RosGraspClient()
-
-    model = HelloStretchKinematics(visualize=visualize_planner)
-
-    home_q = STRETCH_PREGRASP_Q
-    home_q = model.update_look_front(home_q.copy())
-    home_q = model.update_gripper(home_q, open=True)
-    rob.goto(home_q, move_base=False, wait=True)
-    home_q = model.update_look_at_ee(home_q)
-
-    # Example commands - navigation
-    # Initial position
-    # rob.move_base([0, 0], 0)
-    # Move to before the chair
-    # rob.move_base([0.5, -0.5], np.pi/2)
-
-    min_grasp_score = 0.0
-    max_tries = 10
-    min_obj_pts = 100
-    for attempt in range(max_tries):
-        print("look at ee")
-        rob.goto(home_q, move_base=False, wait=True)
-        rospy.sleep(1.0)
-
-        t0 = timeit.default_timer()
-        obs = rob.get_observation()
-        rgb, depth, xyz = obs.rgb, obs.depth, obs.xyz
-        camera_pose = rob.get_pose(rgb_cam.get_frame())
-        print("getting images + cam pose took", timeit.default_timer() - t0, "seconds")
-
-        cup_mask = obs.task_observations["goal_mask"]
-
-        if visualize_masks:
-            viz.show_image_with_mask(rgb, cup_mask)
-
-        num_cup_pts = np.sum(cup_mask)
-        print("found this many cup points:", num_cup_pts)
-        if num_cup_pts < min_obj_pts:
-            continue
-
-        mask_valid = depth > dpt_cam.near_val  # remove bad points
-        mask_scene = mask_valid  # initial mask has to be good
-        mask_scene = mask_scene.reshape(-1)
-
-        predicted_grasps = grasp_client.request(
-            xyz, rgb, cup_mask, frame=rgb_cam.get_frame()
-        )
-        if 0 not in predicted_grasps:
-            print("no predicted grasps")
-            continue
-        predicted_grasps, scores = predicted_grasps[0]
-        print("got this many grasps:", len(predicted_grasps))
-
-        grasps = []
-        for i, (score, grasp) in enumerate(zip(scores, predicted_grasps)):
-            pose = grasp
-            pose = camera_pose @ pose
-            if score < min_grasp_score:
-                continue
-
-            # Get angles in world frame
-            theta_x, theta_y = divergence_from_vertical_grasp(pose)
-            theta = max(theta_x, theta_y)
-            print(i, "score =", score, theta, "xy =", theta_x, theta_y)
-            # Reject grasps that arent top down for now
-            if theta > 0.3:
-                continue
-            grasps.append(pose)
-
-        # Correct for the length of the Stretch gripper and the gripper upon
-        # which Graspnet was trained
-        grasp_offset = np.eye(4)
-        grasp_offset[2, 3] = -0.09
-        original_grasps = grasps.copy()
-        for i, grasp in enumerate(grasps):
-            grasps[i] = grasp @ grasp_offset
-
-        for grasp in grasps:
-            print("Executing grasp")
-            print(grasp)
-            theta_x, theta_y = divergence_from_vertical_grasp(grasp)
-            print("with xy =", theta_x, theta_y)
-            if not dry_run:
-                grasp_completed = try_executing_grasp(rob, model, grasp, grasp_client)
-            else:
-                grasp_completed = False
-            if grasp_completed:
-                break
-=======
     env = StretchPickandPlaceEnv(visualize_planner=visualize_planner)
     env.reset(goal="cup")
     # TODO Call apply_action() instead of try_grasping()
     env.try_grasping(visualize_masks=visualize_masks, dry_run=dry_run)
->>>>>>> 006b23bf
 
 
 if __name__ == "__main__":
