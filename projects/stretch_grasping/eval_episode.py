#!/usr/bin/env python
import click
import rospy

from home_robot.agent.hierarchical.pick_and_place_agent import PickAndPlaceAgent
from home_robot.motion.stretch import STRETCH_HOME_Q
from home_robot.utils.config import get_config
from home_robot_hw.env.stretch_pick_and_place_env import StretchPickandPlaceEnv


@click.command()
@click.option("--test_pick", default=False, is_flag=True)
def main(test_pick=False):
    config_path = "projects/stretch_grasping/configs/agent/floorplanner_eval.yaml"
    config, config_str = get_config(config_path)
    config.defrost()
    config.NUM_ENVIRONMENTS = 1
    config.PRINT_IMAGES = 1
    config.EXP_NAME = "debug"
    config.freeze()

    rospy.init_node("eval_episode_stretch_objectnav")
<<<<<<< HEAD
    agent = PickAndPlaceAgent(config=config)
    env = StretchPickandPlaceEnv(config=config)
=======
    agent = PickAndPlaceAgent(
        config=config, skip_find_object=test_pick, skip_place=test_pick
    )
    env = StretchPickandPlaceEnv(config=config, test_grasping=test_pick)
>>>>>>> 2c4a4781

    agent.reset()
    env.reset("table", "cup", "chair")

    t = 0
    while not env.episode_over:
        t += 1
        print("STEP =", t)
        obs = env.get_observation()
        action, info = agent.act(obs)
        env.apply_action(action, info=info)

    print(env.get_episode_metrics())


if __name__ == "__main__":
    main()<|MERGE_RESOLUTION|>--- conflicted
+++ resolved
@@ -20,15 +20,10 @@
     config.freeze()
 
     rospy.init_node("eval_episode_stretch_objectnav")
-<<<<<<< HEAD
-    agent = PickAndPlaceAgent(config=config)
-    env = StretchPickandPlaceEnv(config=config)
-=======
     agent = PickAndPlaceAgent(
         config=config, skip_find_object=test_pick, skip_place=test_pick
     )
     env = StretchPickandPlaceEnv(config=config, test_grasping=test_pick)
->>>>>>> 2c4a4781
 
     agent.reset()
     env.reset("table", "cup", "chair")
