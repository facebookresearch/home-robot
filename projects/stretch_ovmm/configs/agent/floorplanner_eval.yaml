--- conflicted
+++ resolved
@@ -101,23 +101,13 @@
         # - turn_right
         # - stop
       arm_joint_mask: [0, 0, 0, 0, 0, 0, 0] # the arm joints that the policy can control
-<<<<<<< HEAD
-      max_displacement: 0.25
+      max_displacement: 0.25                # used when training the policy; could be different from the eval values
       max_turn_degrees: 30.0
       min_turn_degrees: 5.0
       min_displacement: 0.1
-      sensor_height: 256
-      sensor_width: 256
-      terminate_condition: discrete_stop
-=======
-      max_displacement: 0.25                # used when training the policy; could be different from the eval values
-      max_turn_degrees: 30.0
-      min_turn_degrees: 5.0
-      min_displacement: 0.1
       sensor_height: 160
       sensor_width: 120
       terminate_condition: continuous_stop
->>>>>>> 66c98bd2
       nav_goal_seg_channels: 2
 
     NAV_TO_REC:
@@ -168,13 +158,8 @@
       arm_joint_mask: [1, 1, 1, 1, 1, 0, 0] # the arm joints that the policy can control
       max_displacement: 0.25                     # used when training the policy
       max_turn_degrees: 30.0
-<<<<<<< HEAD
-      min_turn_degrees: 0.0
-      min_displacement: 0.0
-=======
       min_turn_degrees: 5.0
       min_displacement: 0.1
->>>>>>> 66c98bd2
       sensor_height: 160
       sensor_width: 120
       nav_goal_seg_channels: 1
