#!/usr/bin/env python
import click
import rospy

from home_robot.agent.hierarchical.pick_and_place_agent import PickAndPlaceAgent
from home_robot.motion.stretch import STRETCH_HOME_Q
from home_robot.utils.config import get_config
from home_robot_hw.env.stretch_pick_and_place_env import (
    REAL_WORLD_CATEGORIES,
    StretchPickandPlaceEnv,
)


@click.command()
@click.option("--test-pick", default=False, is_flag=True)
@click.option("--reset-nav", default=False, is_flag=True)
@click.option("--dry-run", default=False, is_flag=True)
@click.option("--object", default="cup")
@click.option("--start-recep", default="chair")
@click.option("--goal-recep", default="table")
def main(
    test_pick=False,
    reset_nav=False,
    object="cup",
    start_recep="chair",
    goal_recep="chair",
    dry_run=False,
):
<<<<<<< HEAD
    # REAL_WORLD_CATEGORIES = [
    #     "other",
    #     "chair",
    #     "cup",
    #     "table",
    #     "other",
    # ]  # TODO: Remove hardcoded indices in the visualizer
    # so we can add more objects

    # rewrite the REAL_WORLD_CATEGORIES dict with object string
    REAL_WORLD_CATEGORIES[2] = object

=======
>>>>>>> 2e862e0e
    config_path = "projects/stretch_ovmm/configs/agent/floorplanner_eval.yaml"
    config, config_str = get_config(config_path)
    config.defrost()
    config.NUM_ENVIRONMENTS = 1
    config.PRINT_IMAGES = 1
    config.EXP_NAME = "debug"
    config.freeze()

    rospy.init_node("eval_episode_stretch_objectnav")
    env = StretchPickandPlaceEnv(
        goal_options=REAL_WORLD_CATEGORIES,
        config=config,
        test_grasping=test_pick,
        dry_run=dry_run,
    )
    agent = PickAndPlaceAgent(
        config=config, skip_find_object=test_pick, skip_place=test_pick
    )

    robot = env.get_robot()
    if reset_nav:
        # Send it back to origin position to make testing a bit easier
        robot.nav.navigate_to([0, 0, 0])

    agent.reset()
    env.reset(start_recep, object, goal_recep)

    t = 0
    while not env.episode_over:
        t += 1
        print("STEP =", t)
        obs = env.get_observation()
        action, info = agent.act(obs)
        env.apply_action(action, info=info)

    print(env.get_episode_metrics())


if __name__ == "__main__":
    main()<|MERGE_RESOLUTION|>--- conflicted
+++ resolved
@@ -26,21 +26,20 @@
     goal_recep="chair",
     dry_run=False,
 ):
-<<<<<<< HEAD
-    # REAL_WORLD_CATEGORIES = [
+    # Preview of REAL_WORLD_CATEGORIES for context
+    #  REAL_WORLD_CATEGORIES = [
     #     "other",
     #     "chair",
     #     "cup",
     #     "table",
     #     "other",
-    # ]  # TODO: Remove hardcoded indices in the visualizer
+    # ]  
+    # TODO: Remove hardcoded indices in the visualizer
     # so we can add more objects
 
-    # rewrite the REAL_WORLD_CATEGORIES dict with object string
+    # rewrite the`cup` in REAL_WORLD_CATEGORIES with object string
     REAL_WORLD_CATEGORIES[2] = object
 
-=======
->>>>>>> 2e862e0e
     config_path = "projects/stretch_ovmm/configs/agent/floorplanner_eval.yaml"
     config, config_str = get_config(config_path)
     config.defrost()
