--- conflicted
+++ resolved
@@ -79,11 +79,7 @@
       type: oracle
 
     NAV_TO_OBJ:
-<<<<<<< HEAD
       type: rl # heuristic (default) or rl
-=======
-      type: heuristic # heuristic (default) or rl
->>>>>>> 658a3bf8
       checkpoint_path: data/checkpoints/ovmm/Jun5/nav_to_obj_col_pen_0_3_drop_0_5_warmstart_200m.pth
       rl_config: projects/habitat_ovmm/configs/agent/nav_to_obj_rl.yaml
       gym_obs_keys:
@@ -174,13 +170,8 @@
 
   skip_skills:
     nav_to_obj: False
-<<<<<<< HEAD
     nav_to_rec: False
     gaze_at_obj: False
-=======
-    nav_to_rec: True
-    gaze_at_obj: True
->>>>>>> 658a3bf8
     gaze_at_rec: True
     pick: False
     place: False
