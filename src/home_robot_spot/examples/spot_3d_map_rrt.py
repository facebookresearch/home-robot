# Copyright (c) Meta Platforms, Inc. and affiliates.
#
# This source code is licensed under the MIT license found in the
# LICENSE file in the root directory of this source tree.

import os
import random
import sys
import time
from typing import Dict, List, Optional
import home_robot_spot.nav_client as nc
import matplotlib.pyplot as plt
import numpy as np
import open3d
from PIL import Image

from home_robot.agent.ovmm_agent import (
    OvmmPerception,
    build_vocab_from_category_map,
    read_category_map_file,
)
from home_robot.mapping.voxel import SparseVoxelMap  # Aggregate 3d information
from home_robot.mapping.voxel import (  # Sample positions in free space for our robot to move to
    SparseVoxelMapNavigationSpace,
)
from home_robot.motion import ConfigurationSpace, Planner, PlanResult
from home_robot.motion.rrt_connect import RRTConnect
from home_robot.motion.shortcut import Shortcut
from home_robot.motion.spot import (  # Just saves the Spot robot footprint for kinematic planning
    SimpleSpotKinematics,
)
from home_robot.utils.config import get_config, load_config
from home_robot.utils.point_cloud import numpy_to_pcd
from home_robot.utils.visualization import get_x_and_y_from_path
from home_robot_spot import SpotClient, VoxelMapSubscriber
from home_robot_spot.grasp_env import GraspController


def goto(spot: SpotClient, planner: Planner, goal):
    """Send the spot to the correct location."""
    start = spot.current_position

    #  Build plan
    res = planner.plan(start, goal)
    print(goal)
    print("Res success:", res.success)

    # Move to the next location
    if res.success:
        print("- follow the plan to goal")
        spot.execute_plan(res)
    else:
        print("- just go ahead and try it anyway")
        spot.navigate_to(goal)
    return res


def plan_to_frontier(
    start: np.ndarray,
    planner: Planner,
    space: ConfigurationSpace,
    voxel_map: SparseVoxelMap,
    visualize: bool = False,
    try_to_plan_iter: int = 10,
    debug: bool = False,
) -> PlanResult:
    """Find frontier point to move to."""
    # extract goal using fmm planner
    tries = 0
    failed = False
    res = None
    start_is_valid = space.is_valid(start)
    print("\n----------- Planning to frontier -----------")
    print("Start is valid:", start_is_valid)
    if not start_is_valid:
        return PlanResult(False, reason="invalid start state")
    for goal in space.sample_closest_frontier(
        start, step_dist=0.5, min_dist=0, debug=debug, verbose=debug
    ):
        if goal is None:
            failed = True
            break
        goal = goal.cpu().numpy()
        print("Sampled Goal:", goal)
        show_goal = np.zeros(3)
        show_goal[:2] = goal[:2]
        goal_is_valid = space.is_valid(goal)
        print("Start is valid:", start_is_valid)
        print(" Goal is valid:", goal_is_valid)
        if not goal_is_valid:
            print(" -> resample goal.")
            continue
        # plan to the sampled goal
        print("Planning...")
        res = planner.plan(start, goal, verbose=True)
        print("Found plan:", res.success)
        if visualize:
            obstacles, explored = voxel_map.get_2d_map()
            img = (10 * obstacles) + explored
            space.draw_state_on_grid(img, start, weight=5)
            space.draw_state_on_grid(img, goal, weight=5)
            plt.imshow(img)
            if res.success:
                path = voxel_map.plan_to_grid_coords(res)
                x, y = get_x_and_y_from_path(path)
                plt.plot(y, x)
                plt.show()
        if res.success:
            break
        else:
            if visualize:
                plt.show()
            tries += 1
            if tries >= try_to_plan_iter:
                failed = True
                break
            continue
    else:
        print(" ------ no valid goals found!")
        failed = True
    if failed:
        print(" ------ sampling and planning failed! Might be no where left to go.")
        return PlanResult(False, reason="planning to frontier failed")
    return res


def navigate_to_an_instance(
    spot,
    voxel_map,
    planner,
    instance_id,
    visualize=False,
    n_sample=10,
    should_plan: bool = True,
):
    """Navigate to a specific object instance"""
    instances = voxel_map.get_instances()
    instance = instances[instance_id]

    # TODO this can be random
    view = instance.instance_views[-1]
    goal_position = np.asarray(view.pose)
    start = spot.current_position

    print(goal_position)
    if should_plan:
        res = planner.plan(start, goal_position)
        print(goal_position)
        print("Res success:", res.success)
        if res.success:
            spot.execute_plan(res)
        else:
            print("!!! PLANNING FAILED !!!")
    else:
        spot.navigate_to(goal_position, blocking=True)

    if visualize:
        cropped_image = view.cropped_image
        plt.imshow(cropped_image)
        plt.show()
        plt.imsave(f"instance_{instance_id}.png", cropped_image)

    return True


def get_obj_centric_world_representation(instance_memory, max_context_length):
    crops = []
    for global_id, instance in enumerate(instance_memory):
        instance_crops = instance.instance_views
        crops.append((global_id, random.sample(instance_crops, 1)[0].cropped_image))
    # TODO: the model currenly can only handle 20 crops
    if len(crops) > max_context_length:
        print(
            "\nWarning: this version of minigpt4 can only handle limited size of crops -- sampling a subset of crops from the instance memory..."
        )
        crops = random.sample(crops, max_context_length)
    import shutil

    debug_path = "crops_for_planning/"
    shutil.rmtree(debug_path, ignore_errors=True)
    os.mkdir(debug_path)
    ret = []
    for id, crop in enumerate(crops):
        Image.fromarray(crop[1], "RGB").save(
            debug_path + str(id) + "_" + str(crop[0]) + ".png"
        )
        ret.append(str(id) + "_" + str(crop[0]) + ".png")
    return ret


# def main(dock: Optional[int] = 549):
def main(dock: Optional[int] = None, args=None):
    data = {}
    if args.enable_vlm == 1:
        sys.path.append(
            "src/home_robot/home_robot/perception/detection/minigpt4/MiniGPT-4/"
        )
        from minigpt4_example import Predictor

        # load VLM
        vlm = Predictor(args)
        print("VLM planner initialized")

        # set task
        print("Reset the agent task to " + args.task)

    # TODO add this to config
    spot_config = get_config("src/home_robot_spot/configs/default_config.yaml")[0]

    # TODO move these parameters to config
    parameters = {
        "step_size": 2.0,  # (originally .1, we can make it all the way to 2 maybe actually)
<<<<<<< HEAD
        "rotation_step_size": 3.0,
        "visualize": False,
        "exploration_steps": 50,
        "use_midas": False,
        # Voxel map
        "obs_min_height": 0.05,  # Originally .1, floor appears noisy in the 3d map of freemont so we're being super conservative
=======
        "rotation_step_size": np.pi,
        "visualize": False,
        "exploration_steps": 20,
        "use_midas": False,
        # Voxel map
        "obs_min_height": 0.2,  # Originally .1, floor appears noisy in the 3d map of freemont so we're being super conservative
>>>>>>> f02fdb88
        "obs_max_height": 1.8,  # Originally 1.8, spot is shorter than stretch tho
        "obs_min_density": 10,  # Originally 10, making it bigger because theres a bunch on noise
        "voxel_size": 0.05,
        "local_radius": 0.6,  # Can probably be bigger than original (.15)
        # 2d parameters
        "explore_methodical": True,
        "dilate_frontier_size": 10,
<<<<<<< HEAD
        "dilate_obstacle_size": 2,
        "smooth_kernel_size": 7,
=======
        "dilate_obstacle_size": 5,
>>>>>>> f02fdb88
        # Frontier
        "min_size": 20,  # Can probably be bigger than original (10)
        "max_size": 40,  # Can probably be bigger than original (10)
        # Other parameters tuned (footprint is a third of the real robot size)
        "use_async_subscriber": False,
        "write_data": True,
    }

    # Create voxel map
    voxel_map = SparseVoxelMap(
        resolution=parameters["voxel_size"],
        local_radius=parameters["local_radius"],
        obs_min_height=parameters["obs_min_height"],
        obs_max_height=parameters["obs_max_height"],
        obs_min_density=parameters["obs_min_density"],
        smooth_kernel_size=parameters["smooth_kernel_size"],
    )

    # Create kinematic model (very basic for now - just a footprint)
    robot_model = SimpleSpotKinematics()

    # Create navigation space example
    navigation_space = SparseVoxelMapNavigationSpace(
        voxel_map=voxel_map,
        robot=robot_model,
        step_size=parameters["step_size"],
        rotation_step_size=parameters["rotation_step_size"],
        dilate_frontier_size=parameters["dilate_frontier_size"],
        dilate_obstacle_size=parameters["dilate_obstacle_size"],
    )
    print(" - Created navigation space and environment")
    print(f"   {navigation_space=}")

    # Create segmentation sensor and load config. Returns config from file, as well as a OvmmPerception object that can be used to label scenes.
    print("- Loading configuration")
    config = load_config(visualize=False)

    print("- Create and load vocabulary and perception model")
    semantic_sensor = OvmmPerception(config, 0, True, module="detic")
    obj_name_to_id, rec_name_to_id = read_category_map_file(
        config.ENVIRONMENT.category_map_file
    )
    vocab = build_vocab_from_category_map(obj_name_to_id, rec_name_to_id)
    semantic_sensor.update_vocabulary_list(vocab, 0)
    semantic_sensor.set_vocabulary(0)

    planner = Shortcut(RRTConnect(navigation_space, navigation_space.is_valid))

    spot = SpotClient(
        config=spot_config, dock_id=dock, use_midas=parameters["use_midas"]
    )
    try:
        # Turn on the robot using the client above
        spot.start()

        print("Sleep 1s")
        time.sleep(1)
        print("Start exploring!")
        x0, y0, theta0 = spot.current_position
        spot.navigate_to([x0, y0, theta0], blocking=True)

        # Start thread to update voxel map
        if parameters["use_async_subscriber"]:
            voxel_map_subscriber = VoxelMapSubscriber(spot, voxel_map, semantic_sensor)
            voxel_map_subscriber.start()
        else:
            # Alternately, update synchronously
            obs = spot.get_rgbd_obs()
            obs = semantic_sensor.predict(obs)
            # TODO: remove debug code
            print(obs.gps, obs.compass)
            voxel_map.add_obs(obs, xyz_frame="world")

        # Do a 360 degree turn to get some observations (this helps debug the robot)
        for i in range(8):
            spot.navigate_to([x0, y0, theta0 + (i + 1) * np.pi / 4], blocking=True)
            if not parameters["use_async_subscriber"]:
                obs = spot.get_rgbd_obs()
                obs = semantic_sensor.predict(obs)
                voxel_map.add_obs(obs, xyz_frame="world")
                print("-", i + 1, "-")
                print("Camera pose =", obs.camera_pose[:3, 3].cpu().numpy())
                print("Base pose =", obs.gps, obs.compass)

        voxel_map.show()
        for step in range(int(parameters["exploration_steps"])):

            print()
            print("-" * 8, step + 1, "/", int(parameters["exploration_steps"]), "-" * 8)

            # Get current position and goal
            start = spot.current_position
            goal = None
            print("Start xyt:", start)
            start_is_valid = navigation_space.is_valid(start)
            print("Start is valid:", start_is_valid)
            print("Start is safe:", voxel_map.xyt_is_safe(start))

            # TODO do something is start is not valid
            if not start_is_valid:
                print("!!!!!!!!")
                break

            if parameters["explore_methodical"]:
                print("Generating the next closest frontier point...")
                res = plan_to_frontier(start, planner, navigation_space, voxel_map)
                if not res.success:
                    print(res.reason)
                    break
            else:
                print("picking a random frontier point and trying to move there...")
                # Sample a goal in the frontier (TODO change to closest frontier)
                goal = next(
                    navigation_space.sample_random_frontier(
                        min_size=parameters["min_size"], max_size=parameters["max_size"]
                    )
                )
                goal = goal.cpu().numpy()
                goal_is_valid = navigation_space.is_valid(goal)
                print(
                    f" Goal is valid: {goal_is_valid}",
                )
                if not goal_is_valid:
                    # really we should sample a new goal
                    continue

                #  Build plan
                res = planner.plan(start, goal)
                print(goal)
                print("Res success:", res.success)

            # Move to the next location
            spot.execute_plan(res)

            if not parameters["use_async_subscriber"]:
                print("Synchronous obs update")
                obs = spot.get_rgbd_obs()
                print("- Observed from coordinates:", obs.gps, obs.compass)
                obs = semantic_sensor.predict(obs)
                voxel_map.add_obs(obs, xyz_frame="world")

            if step % 1 == 0 and parameters["visualize"]:
                if parameters["use_async_subscriber"]:
                    print(
                        "Observations processed for the map so far: ",
                        voxel_map_subscriber.current_obs,
                    )
                robot_center = np.zeros(3)
                robot_center[:2] = spot.current_position[:2]
                voxel_map.show(backend="open3d", orig=robot_center, instances=True)

                obstacles, explored = voxel_map.get_2d_map()
                img = (10 * obstacles) + explored
                # start_unnormalized = spot.unnormalize_gps_compass(start)
                navigation_space.draw_state_on_grid(img, start, weight=5)
                if goal is not None:
                    # goal_unnormalized = spot.unnormalize_gps_compass(goal)
                    navigation_space.draw_state_on_grid(img, goal, weight=5)

                plt.imshow(img)
                plt.show()
                plt.imsave(f"exploration_step_{step}.png", img)

        print("Exploration complete!")
        robot_center = np.zeros(3)
        robot_center[:2] = spot.current_position[:2]
        voxel_map.show(backend="open3d", orig=robot_center, instances=True)
        instances = voxel_map.get_instances()

        while True:
            # for debug, sending the robot back to original position
            goto(spot, planner, np.array([x0, y0, theta0]))
            success = False
            if args.enable_vlm == 1:
                # get world_representation for planning
                while True:
                    world_representation = get_obj_centric_world_representation(
                        instances, args.context_length
                    )
                    # ask vlm for plan
                    task = input("please type any task you want the robot to do: ")
                    #task is the prompt, save it
                    data['prompt'] = task
                    sample = vlm.prepare_sample(task, world_representation)
                    plan = vlm.evaluate(sample)
                    print(plan)
                    execute = input(
                        "do you want to execute (replan otherwise)? (y/n): "
                    )
                    if "y" in execute:
                        current_high_level_action = plan.split("; ")[0]
                        instance_id = int(
                            world_representation[
                                int(
                                    current_high_level_action.split("(")[1]
                                    .split(")")[0]
                                    .split(", ")[0]
                                    .split("_")[1]
                                )
                            ]
                            .split(".")[0]
                            .split("_")[1]
                        )
                        break
            else:
                # Navigating to a cup or bottle
                instance_id = None
                for i, each_instance in enumerate(instances):
                    if vocab.goal_id_to_goal_name[
                        int(each_instance.category_id.item())
                    ] in ["bottle", "cup"]:
                        instance_id = i
                        break

            if instance_id is None:
                print("No instances found!")
                success = False
            else:
                print("Navigating to instance ")
                print(f"Instance id: {instance_id}")
                success = navigate_to_an_instance(
                    spot,
                    voxel_map,
                    planner,
                    instance_id,
                    visualize=parameters["visualize"],
                )
                print(f"Success: {success}")

            # try to pick up this instance
            if success:
                # TODO: change the grasp API to be able to grasp from the point cloud / mask of the instance
                # currently it will fail if there are two instances of the same category sitting close to each other
                object_category_name = vocab.goal_id_to_goal_name[
                    int(instances[instance_id].category_id.item())
                ]
                print(f"Grasping {object_category_name}...")
                gaze = GraspController(
                    config=spot_config,
                    spot=spot.spot,
                    objects=[[object_category_name]],
                    confidence=0.1,
                    show_img=False,
                    top_grasp=False,
                    hor_grasp=True,
                )
                spot.spot.open_gripper()
                time.sleep(1)
                print("Resetting environment...")
                success = gaze.gaze_and_grasp()
                time.sleep(2)
                input("type enter to release the object...")
                '''
                pc_xyz, pc_rgb = voxel_map.show(
                backend="open3d", instances=False, orig=np.zeros(3)
                ) 
                ground_normal = torch.tensor([0.0, 0.0, 1.0])
                nbr_dist = 1.0
                residual_thresh = 0.5
                location, area_prop = nc.find_placeable_location(pc_xyz, ground_normal, nbr_dist, residual_thresh)
                '''
                pick = gaze.get_pick_location()
                spot.spot.set_arm_joint_positions(pick, travel_time=1)
                time.sleep(1)
                spot.spot.open_gripper()
                time.sleep(2)
                if success:
                    print("Successfully grasped the object!")
                    # exit out of loop without killing script
                    break

    except Exception as e:
        print("Exception caught:")
        print(e)
        raise e

    finally:
        if parameters["write_data"]:
            print("Writing data...")
            pc_xyz, pc_rgb = voxel_map.show(
                backend="open3d", instances=False, orig=np.zeros(3)
            )
            pcd_filename = "spot_output.pcd"
            pkl_filename = "spot_output.pkl"

            # Create pointcloud
            if len(pcd_filename) > 0:
                pcd = numpy_to_pcd(pc_xyz, pc_rgb / 255)
                open3d.io.write_point_cloud(pcd_filename, pcd)
                print(f"... wrote pcd to {pcd_filename}")
            if len(pkl_filename) > 0:
                voxel_map.write_to_pickle_add_data(pkl_filename, data)
                print(f"... wrote pkl to {pkl_filename}")

            # TODO dont repeat this code
            obstacles, explored = voxel_map.get_2d_map()
            img = (10 * obstacles) + explored
            if start is not None:
                start_unnormalized = spot.unnormalize_gps_compass(start)
                navigation_space.draw_state_on_grid(img, start_unnormalized, weight=5)
            if goal is not None:
                goal_unnormalized = spot.unnormalize_gps_compass(goal)
                navigation_space.draw_state_on_grid(img, goal_unnormalized, weight=5)
            plt.imshow(img)
            plt.show()
            plt.imsave("exploration_step_final.png", img)

        print("Safely stop the robot...")
        spot.spot.open_gripper()
        spot.stop()


if __name__ == "__main__":
    import argparse

    parser = argparse.ArgumentParser(description="")
    parser.add_argument(
        "--enable_vlm",
        default=0,
        type=int,
        help="Enable loading Minigpt4",
    )
    parser.add_argument(
        "--task",
        default="find a green bottle",
        help="Specify any task in natural language for VLM",
    )
    parser.add_argument(
        "--cfg-path",
        default="src/home_robot/home_robot/perception/detection/minigpt4/MiniGPT-4/eval_configs/ovmm_test.yaml",
        help="path to configuration file.",
    )
    parser.add_argument(
        "--gpu-id", type=int, default=1, help="specify the gpu to load the model."
    )
    parser.add_argument(
        "--planning_times",
        default=1,
        help="Num of times of calling VLM for inference -- might be useful for long context length",
    )
    parser.add_argument(
        "--context_length",
        default=20,
        help="Maximum number of images the vlm can reason about",
    )
    parser.add_argument(
        "--options",
        nargs="+",
        help="For minigpt4 configs: override some settings in the used config, the key-value pair "
        "in xxx=yyy format will be merged into config file (deprecate), "
        "change to --cfg-options instead.",
    )
    args = parser.parse_args()
    main(args=args)<|MERGE_RESOLUTION|>--- conflicted
+++ resolved
@@ -8,12 +8,13 @@
 import sys
 import time
 from typing import Dict, List, Optional
-import home_robot_spot.nav_client as nc
+
 import matplotlib.pyplot as plt
 import numpy as np
 import open3d
 from PIL import Image
 
+import home_robot_spot.nav_client as nc
 from home_robot.agent.ovmm_agent import (
     OvmmPerception,
     build_vocab_from_category_map,
@@ -210,21 +211,12 @@
     # TODO move these parameters to config
     parameters = {
         "step_size": 2.0,  # (originally .1, we can make it all the way to 2 maybe actually)
-<<<<<<< HEAD
-        "rotation_step_size": 3.0,
-        "visualize": False,
-        "exploration_steps": 50,
-        "use_midas": False,
-        # Voxel map
-        "obs_min_height": 0.05,  # Originally .1, floor appears noisy in the 3d map of freemont so we're being super conservative
-=======
         "rotation_step_size": np.pi,
         "visualize": False,
         "exploration_steps": 20,
         "use_midas": False,
         # Voxel map
         "obs_min_height": 0.2,  # Originally .1, floor appears noisy in the 3d map of freemont so we're being super conservative
->>>>>>> f02fdb88
         "obs_max_height": 1.8,  # Originally 1.8, spot is shorter than stretch tho
         "obs_min_density": 10,  # Originally 10, making it bigger because theres a bunch on noise
         "voxel_size": 0.05,
@@ -232,12 +224,9 @@
         # 2d parameters
         "explore_methodical": True,
         "dilate_frontier_size": 10,
-<<<<<<< HEAD
-        "dilate_obstacle_size": 2,
+        # "dilate_obstacle_size": 2,  # Value used in pittsburgh lab
+        "dilate_obstacle_size": 5,
         "smooth_kernel_size": 7,
-=======
-        "dilate_obstacle_size": 5,
->>>>>>> f02fdb88
         # Frontier
         "min_size": 20,  # Can probably be bigger than original (10)
         "max_size": 40,  # Can probably be bigger than original (10)
@@ -419,8 +408,8 @@
                     )
                     # ask vlm for plan
                     task = input("please type any task you want the robot to do: ")
-                    #task is the prompt, save it
-                    data['prompt'] = task
+                    # task is the prompt, save it
+                    data["prompt"] = task
                     sample = vlm.prepare_sample(task, world_representation)
                     plan = vlm.evaluate(sample)
                     print(plan)
@@ -490,15 +479,15 @@
                 success = gaze.gaze_and_grasp()
                 time.sleep(2)
                 input("type enter to release the object...")
-                '''
+                """
                 pc_xyz, pc_rgb = voxel_map.show(
                 backend="open3d", instances=False, orig=np.zeros(3)
-                ) 
+                )
                 ground_normal = torch.tensor([0.0, 0.0, 1.0])
                 nbr_dist = 1.0
                 residual_thresh = 0.5
                 location, area_prop = nc.find_placeable_location(pc_xyz, ground_normal, nbr_dist, residual_thresh)
-                '''
+                """
                 pick = gaze.get_pick_location()
                 spot.spot.set_arm_joint_positions(pick, travel_time=1)
                 time.sleep(1)
