--- conflicted
+++ resolved
@@ -12,20 +12,13 @@
 import time
 from typing import Any, Dict, List, Optional
 
+import home_robot_spot.nav_client as nc
 import matplotlib.pyplot as plt
 import numpy as np
 import open3d
 import torch
 from atomicwrites import atomic_write
-<<<<<<< HEAD
-from examples.demo_utils.demo_ui import start_demo_ui_server, stop_demo_ui_server
 from examples.demo_utils.mock_agent import MockSpotDemoAgent
-=======
-from loguru import logger
-from PIL import Image
-
-import home_robot_spot.nav_client as nc
->>>>>>> 7be968b9
 from home_robot.agent.ovmm_agent import (
     OvmmPerception,
     build_vocab_from_category_map,
@@ -53,14 +46,17 @@
 from home_robot.utils.visualization import get_x_and_y_from_path
 from home_robot_spot import SpotClient, VoxelMapSubscriber
 from home_robot_spot.grasp_env import GraspController
+from loguru import logger
+from PIL import Image
 
 try:
     sys.path.append(os.path.expanduser(os.environ["ACCEL_CORTEX"]))
     import grpc
+    from task_rpc_env_pb2_grpc import AgentgRPCStub
+
     import src.rpc
     import src.rpc.task_rpc_env_pb2
     from src.utils.observations import ObjectImage, Observations, ProtoConverter
-    from task_rpc_env_pb2_grpc import AgentgRPCStub
 except Exception as e:
     ## Temporary hack until we make accel-cortex pip installable
     print(e)
