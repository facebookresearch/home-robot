--- conflicted
+++ resolved
@@ -46,10 +46,6 @@
 
 ## Temporary hack until we make accel-cortex pip installable
 print("Make sure path to accel-cortex base folder is set")
-<<<<<<< HEAD
-# sys.path.append(os.path.expanduser("~/Documents/accel-cortex"))
-=======
->>>>>>> 6f5bb15e
 sys.path.append(os.path.expanduser(os.environ["ACCEL_CORTEX"]))
 import grpc
 import task_rpc_env_pb2
@@ -188,7 +184,7 @@
         self.vocab = build_vocab_from_category_map(obj_name_to_id, rec_name_to_id)
         self.semantic_sensor.update_vocabulary_list(self.vocab, 0)
         self.semantic_sensor.set_vocabulary(0)
-        
+
         os.makedirs(f"{self.path}/viz_data", exist_ok=True)
         with atomic_write(f"{self.path}/viz_data/vocab_dict.pkl", mode="wb") as f:
             pickle.dump(self.semantic_sensor.seg_id_to_name, f)
@@ -203,11 +199,6 @@
             use_midas=parameters["use_midas"],
             use_zero_depth=parameters["use_zero_depth"],
         )
-<<<<<<< HEAD
-        self.spot_config = spot_config
-        self.path = path
-        self.chat = DemoChat(f"{self.path}/demo_chat.json")
-=======
 
         # Create grasp object
         self.gaze = GraspController(
@@ -220,10 +211,11 @@
             hor_grasp=True,
         )
 
+        self.chat = DemoChat(f"{self.path}/demo_chat.json")
+
     def set_objects_for_grasping(self, objects: List[List[str]]):
         """Set the objects used for grasping"""
         self.gaze.set_objects(objects)
->>>>>>> 6f5bb15e
 
     def backup_from_invalid_state(self):
         """Helper function to get the robot unstuck (it is too close to geometry)"""
@@ -571,12 +563,14 @@
         if "command" in self.parameters:
             return self.parameters["command"]
         else:
-            return input("please type any task you want the robot to do: ")
+            return self.chat.input("please type any task you want the robot to do: ")
 
     def confirm_plan(self, plan: str):
         print(f"Received plan: {plan}")
         if "confirm_plan" not in self.parameters or self.parameters["confirm_plan"]:
-            execute = input("Do you want to execute (replan otherwise)? (y/n): ")
+            execute = self.chat.input(
+                "Do you want to execute (replan otherwise)? (y/n): "
+            )
             return execute[0].lower() == "y"
         else:
             if plan[:7] == "explore":
@@ -613,13 +607,6 @@
                     world_representation = get_obj_centric_world_representation(
                         instances, args.context_length
                     )
-<<<<<<< HEAD
-                    # ask vlm for plan
-                    task = self.chat.input(
-                        "please type any task you want the robot to do: "
-                    )
-=======
->>>>>>> 6f5bb15e
                     # task is the prompt, save it
                     data["prompt"] = self.get_language_task()
                     output = stub.stream_act_on_observations(
@@ -630,17 +617,7 @@
                         )
                     )
                     plan = output.action
-<<<<<<< HEAD
-                    print(plan)
-                    self.chat.output(plan)
-
-                    execute = self.chat.input(
-                        "do you want to execute (replan otherwise)? (y/n): "
-                    )
-                    if "y" in execute:
-=======
                     if self.confirm_plan(plan):
->>>>>>> 6f5bb15e
                         # now it is hacky to get two instance ids TODO: make it more general for all actions
                         # get pick instance id
                         current_high_level_action = plan.split("; ")[0]
@@ -709,14 +686,14 @@
                 print(objects)
                 # TODO: Add better handling
                 if pick_instance_id is None:
-                    new_id = input(
+                    new_id = self.chat.input(
                         "enter a new instance to pick up from the list above: "
                     )
                     if isinstance(new_id, int):
                         pick_instance_id = new_id
                         break
                 if place_instance_id is None:
-                    new_id = input(
+                    new_id = self.chat.input(
                         "enter a new instance to place from the list above: "
                     )
                     if isinstance(new_id, int):
@@ -731,11 +708,7 @@
                 success = self.navigate_to_an_instance(
                     pick_instance_id,
                     visualize=self.parameters["visualize"],
-<<<<<<< HEAD
-                    should_plan=False,
-=======
                     should_plan=self.parameters["plan_to_instance"],
->>>>>>> 6f5bb15e
                 )
                 print(f"Success: {success}")
                 self.chat.output(f"Success: {success}")
@@ -749,7 +722,7 @@
                     int(instances[pick_instance_id].category_id.item())
                 ]
                 if self.parameters["verify_before_grasp"]:
-                    opt = input(f"Grasping {object_category_name}..., y/n?: ")
+                    opt = self.chat.input(f"Grasping {object_category_name}..., y/n?: ")
                 else:
                     opt = "y"
                 if opt == "n":
@@ -805,11 +778,6 @@
                         object=object_category_name,
                         place=place_location,
                     )
-<<<<<<< HEAD
-                    rot = gaze.get_pick_location()
-                    place_in_an_instance(
-                        instance_pose, location, vf, self.spot, place_rotation=rot
-=======
                     rot = self.gaze.get_pick_location()
                     self.place_in_an_instance(
                         place_instance_id,
@@ -817,7 +785,6 @@
                         location,
                         vf,
                         place_rotation=rot,
->>>>>>> 6f5bb15e
                     )
 
                 """
