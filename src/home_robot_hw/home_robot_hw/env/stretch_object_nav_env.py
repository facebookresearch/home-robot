--- conflicted
+++ resolved
@@ -93,14 +93,10 @@
             if not self.in_navigation_mode():
                 self.robot.switch_to_navigation_mode()
                 rospy.sleep(self.msg_delay_t)
-<<<<<<< HEAD
-            self.robot.nav.navigate_to(continuous_action, relative=True, blocking=True)
-=======
             if not self.dry_run:
                 self.robot.nav.navigate_to(
                     continuous_action, relative=True, blocking=True
                 )
->>>>>>> dc6d39fe
         rospy.sleep(0.5)
 
     def set_goal(self, goal):
