--- conflicted
+++ resolved
@@ -65,12 +65,7 @@
         obs = home_robot.core.interfaces.Observations(
             rgb=rgb,
             depth=depth,
-<<<<<<< HEAD
             base_pose=sophus2obs(relative_pose)
-=======
-            gps=relative_pose.translation()[:2],
-            compass=theta,
->>>>>>> 7021d060
             task_observations={
                 "goal_id": self.current_goal_id,
                 "goal_name": self.current_goal_name,
@@ -132,12 +127,6 @@
         print("values:")
         print("RGB =", np.unique(rgb))
         print("Depth =", np.unique(depth))
-<<<<<<< HEAD
         print("XY =", xyt[:2])
         print("Yaw=", xyt[-1])
-=======
-        print()
-        print("Compass =", obs.compass)
-        print("Gps =", obs.gps)
->>>>>>> 7021d060
         plt.show()