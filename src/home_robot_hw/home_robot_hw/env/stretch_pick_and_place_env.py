import json
import os
import pickle
from typing import Any, Dict, Optional

import clip
import numpy as np
import rospy
import torch

import home_robot
from home_robot.core.interfaces import (
    Action,
    DiscreteNavigationAction,
    HybridAction,
    Observations,
)
from home_robot.motion.stretch import (
    STRETCH_ARM_EXTENSION,
    STRETCH_ARM_LIFT,
    STRETCH_HOME_Q,
    STRETCH_PREGRASP_Q,
)
from home_robot.utils.geometry import xyt2sophus
from home_robot_hw.env.stretch_abstract_env import StretchEnv
from home_robot_hw.env.visualizer import Visualizer
from home_robot_hw.remote import StretchClient
from home_robot_hw.utils.grasping import GraspPlanner


class StretchPickandPlaceEnv(StretchEnv):
    """Create a Detic-based pick and place environment"""

    # Number of degrees of freedom in our robot joints action space
    joints_dof = 10

    def __init__(
        self,
        config,
        cat_map_file: str,
        visualize_planner: bool = False,
        ros_grasping: bool = True,
        test_grasping: bool = False,
        dry_run: bool = False,
        debug: bool = False,
        visualize_grasping: bool = False,
<<<<<<< HEAD
=======
        min_detection_threshold: float = 0.5,
>>>>>>> fc63c5fb
        *args,
        **kwargs,
    ):
        """
        Defines discrete planning environment.

        ros_grasping: create ROS grasp planner
        debug: pause between motions; slows down execution to debug specific behavior
        """
        super().__init__(*args, **kwargs)

        self.forward_step = config.ENVIRONMENT.forward
        self.rotate_step = np.radians(config.ENVIRONMENT.turn_angle)
        self.test_grasping = test_grasping
        self.dry_run = dry_run
        self.debug = debug
        self.visualize_grasping = visualize_grasping
        self.task_info = {}
<<<<<<< HEAD
        self.prev_obs = None
        self.prev_grasp_success = False

        with open(cat_map_file) as f:
            self.category_map = json.load(f)
=======
        self.min_detection_threshold = min_detection_threshold
>>>>>>> fc63c5fb

        self.robot = StretchClient(init_node=False)

        # Create a visualizer
        if config is not None:
            self.visualizer = Visualizer(config)
        else:
            self.visualizer = None

        if ros_grasping:
            # Create a simple grasp planner object, which will let us pick stuff up.
            # This takes in a reference to the robot client - will replace "self" with "self.client"
            self.grasp_planner = GraspPlanner(
                self.robot, self, visualize_planner=visualize_planner
            )
        else:
            if visualize_planner:
                raise RuntimeError(
                    "Param visualize_planner was set to True, but no planner is being created; cannot visualize!"
                )
            self.grasp_planner = None

        self.clip_embeddings = None
        if os.path.exists(config.AGENT.clip_embeddings_file):
            self.clip_embeddings = pickle.load(
                open(config.AGENT.clip_embeddings_file, "rb")
            )
        # Wait for the robot
        self.robot.wait()

    def reset(self, goal_find: str, goal_obj: str, goal_place: str):
        """Reset the robot and prepare to run a trial. Make sure we have images and up to date state info."""
        self.set_goal(goal_find, goal_obj, goal_place)
        rospy.sleep(0.5)  # Make sure we have time to get ROS messages
        self.robot.wait()
        self._episode_start_pose = xyt2sophus(self.robot.nav.get_base_pose())
        if self.visualizer is not None:
            self.visualizer.reset()

        # Make sure the gripper is open and ready
        if not self.robot.in_manipulation_mode():
            self.robot.switch_to_manipulation_mode()
        self.robot.manip.open_gripper()

        # Switch control mode on the robot to nav
        # Also set the robot's head into "navigation" mode - facing forward
        self.robot.move_to_nav_posture()
        self.prev_grasp_success = False

    def get_robot(self):
        """Return the robot interface."""
        return self.robot

    def execute_joints_action(self, action: np.ndarray):
        """
        Original Arm Action Space: We define the action space that jointly controls (1) arm extension (horizontal), (2) arm height (vertical), (3) gripper wrist’s roll, pitch, and yaw, and (4) the camera’s yaw and pitch. The resulting size of the action space is 10.
        - Arm extension (size: 4): It consists of 4 motors that extend the arm: joint_arm_l0 (index 28 in robot interface), joint_arm_l1 (27), joint_arm_l2 (26), joint_arm_l3 (25)
        - Arm height (size: 1): It consists of 1 motor that moves the arm vertically: joint_lift (23)
        - Gripper wrist (size: 3): It consists of 3 motors that control the roll, pitch, and yaw of the gripper wrist: joint_wrist_yaw (31),  joint_wrist_pitch (39),  joint_wrist_roll (40)
        - Camera (size 2): It consists of 2 motors that control the yaw and pitch of the camera: joint_head_pan (7), joint_head_tilt (8)

        As a result, the original action space is the order of [joint_arm_l0, joint_arm_l1, joint_arm_l2, joint_arm_l3, joint_lift, joint_wrist_yaw, joint_wrist_pitch, joint_wrist_roll, joint_head_pan, joint_head_tilt] defined in habitat/robots/stretch_robot.py
        """
        assert len(action) == self.joints_dof
        raise NotImplementedError()

    def _switch_to_nav_mode(self):
        """Navigation mode switch"""

        # Dummy out robot execution code for perception tests
        # Also do not rotate if you are just doing grasp testing
        if not self.dry_run and not self.test_grasping:
            self.robot.move_to_nav_posture()
            self.robot.nav.navigate_to([0, 0, -np.pi / 2], relative=True, blocking=True)

        """Rotate the robot back to face forward"""
        if not self.robot.in_navigation_mode():
            self.robot.switch_to_navigation_mode()

    def _switch_to_manip_mode(self):
        """Rotate the robot and put it in the right configuration for grasping"""

        # We switch to navigation mode in order to rotate by 90 degrees
        if not self.robot.in_navigation_mode() and not self.dry_run:
            self.robot.switch_to_navigation_mode()

        # Dummy out robot execution code for perception tests
        # Also do not rotate if you are just doing grasp testing
        if not self.dry_run and not self.test_grasping:
            self.robot.nav.navigate_to([0, 0, np.pi / 2], relative=True, blocking=True)
            self.robot.move_to_manip_posture()

    def apply_action(
        self,
        action: Action,
        info: Optional[Dict[str, Any]] = None,
        prev_obs: Optional[Observations] = None,
    ):
        """Handle all sorts of different actions we might be inputting into this class. We provide both a discrete and a continuous action handler."""
        self.prev_obs = prev_obs
        # Process the action so we know what to do with it
        if not isinstance(action, HybridAction):
            action = HybridAction(action)
        # Update the visualizer
        if self.visualizer is not None and info is not None:
            self.visualizer.visualize(**info)
        # By default - no arm control
        joints_action = None
        gripper_action = 0
        # Handle discrete actions first
        if action.is_discrete():
            action = action.get()
            continuous_action = np.zeros(3)
            if action == DiscreteNavigationAction.MOVE_FORWARD:
                print("[ENV] Move forward")
                continuous_action[0] = self.forward_step
            elif action == DiscreteNavigationAction.TURN_RIGHT:
                print("[ENV] TURN RIGHT")
                continuous_action[2] = -self.rotate_step
            elif action == DiscreteNavigationAction.TURN_LEFT:
                print("[ENV] Turn left")
                continuous_action[2] = self.rotate_step
            elif action == DiscreteNavigationAction.STOP:
                # Do nothing if "stop"
                continuous_action = None
                return True
            elif action == DiscreteNavigationAction.EXTEND_ARM:
                """Extend the robot arm"""
                print("[ENV] Extending arm")
                joints_action = self.robot.model.create_action(
                    lift=STRETCH_ARM_LIFT, arm=STRETCH_ARM_EXTENSION
                ).joints
                continuous_action = None
            elif action == DiscreteNavigationAction.MANIPULATION_MODE:
                self._switch_to_manip_mode()
                continuous_action = None
            elif action == DiscreteNavigationAction.NAVIGATION_MODE:
                continuous_action = None
                self._switch_to_nav_mode()
                continuous_action = None
            elif action == DiscreteNavigationAction.PICK_OBJECT:
                print("[ENV] Discrete pick policy")
                continuous_action = None
                # Dummy out robot execution code for perception tests
                if not self.dry_run:
                    ok = self.grasp_planner.try_grasping(
                        wait_for_input=self.debug,
                        visualize=(self.test_grasping or self.visualize_grasping),
<<<<<<< HEAD
                        max_tries=1,
=======
>>>>>>> fc63c5fb
                    )
                    self.prev_grasp_success = ok
            elif action == DiscreteNavigationAction.SNAP_OBJECT:
                # Close the gripper
                gripper_action = 1
            elif action == DiscreteNavigationAction.DESNAP_OBJECT:
                # Open the gripper
                gripper_action = -1
            else:
                print(
                    "[Env] Action not implemented in pick-and-place environment:",
                    action,
                )
                continuous_action = None
        elif action.is_navigation():
            continuous_action = action.get()
        elif action.is_manipulation():
            joints_action, continuous_action = action.get()

        # Move, if we are not doing anything with the arm
        if continuous_action is not None and not self.test_grasping:
            print("Execute navigation action:", continuous_action)
            if not self.robot.in_navigation_mode():
                self.robot.switch_to_navigation_mode()
                # rospy.sleep(self.msg_delay_t)
            if not self.dry_run:
                print("GOTO", continuous_action)
                self.robot.nav.navigate_to(
                    continuous_action, relative=True, blocking=True
                )
        self._handle_joints_action(joints_action)
        self._handle_gripper_action(gripper_action)
        return False

    def _handle_joints_action(self, joints_action: Optional[np.ndarray]):
        """Will convert joints action into the right format and execute it, if it exists."""
        if joints_action is not None:
            # Check to make sure arm control is enabled
            if not self.robot.in_manipulation_mode():
                self.robot.switch_to_manipulation_mode()
            # Now actually move the arm
            # Get current joint positions in habitat coordinates
            current_joint_positions = self.robot.model.config_to_hab(
                self.robot.get_joint_state()[0]
            )
            # Compute position goal from deltas
            joints_goal = joints_action + current_joint_positions
            # Convert into a position command
            positions, pan, tilt = self.robot.model.hab_to_position_command(joints_goal)
            # Now we can send it to the robot
            print("[ENV] SENDING JOINT POS", positions, "PAN", pan, "TILT", tilt)
            self.robot.head.set_pan_tilt(pan, tilt)
            self.robot.manip.goto_joint_positions(positions, move_base=False)
        else:
            # No action to handle
            pass

    def _handle_gripper_action(self, gripper_action: int):
        """Handle any gripper action. Positive = close; negative = open; 0 = do nothing."""
        if gripper_action > 0:
            # Close the gripper
            if not self.robot.in_manipulation_mode():
                self.robot.switch_to_manipulation_mode()
            self.robot.manip.close_gripper()
        elif gripper_action < 0:
            # Open the gripper
            if not self.robot.in_manipulation_mode():
                self.robot.switch_to_manipulation_mode()
            self.robot.manip.open_gripper()
        else:
            # If the gripper action was zero, do nothing!
            pass

    def set_goal(self, goal_find: str, goal_obj: str, goal_place: str):
        """Set the goal class as a string. Goal should be an object class we want to pick up."""
        recep_name_map = self.category_map["recep_category_to_recep_category_id"]
        for goal in [goal_find, goal_place]:
            if goal not in recep_name_map:
                raise RuntimeError(
                    f"Receptacle goal not supported: {goal} not in {str(list(recep_name_map.keys()))}"
                )
        self.task_info = {
            "object_name": goal_obj,
            "start_recep_name": goal_find,
            "place_recep_name": goal_place,
            "goal_name": f"{goal_obj} from {goal_find} to {goal_place}",
            "start_receptacle": recep_name_map[goal_find],
            "goal_receptacle": recep_name_map[goal_place],
            # # To be populated by the agent
            "recep_idx": -1,
            "semantic_max_val": -1,
            "object_goal": -1,
            "start_recep_goal": -1,
            "end_recep_goal": -1,
        }

        if self.clip_embeddings is not None and goal_obj in self.clip_embeddings:
            self.task_info["object_embedding"] = self.clip_embeddings[goal_obj]
        else:
            # generate clip embeddings by loading clip model
            device = "cuda" if torch.cuda.is_available() else "cpu"
            model, _ = clip.load("ViT-B/32", device)

            # Prepare the inputs
            text_inputs = torch.cat([clip.tokenize(f"a photo of a {goal_obj}")]).to(
                device
            )

            # Get CLIP embeddings
            with torch.no_grad():
                text_features = model.encode_text(text_inputs)
            self.task_info["object_embedding"] = text_features[0].cpu().numpy()

    def get_observation(self) -> Observations:
        """Get Detic and rgb/xyz/theta from the robot. Read RGB + depth + point cloud from the robot's cameras, get current pose, and use all of this to compute the observations

        Returns:
            obs: observations containing everything the robot policy will be using to make decisions, other than its own internal state.
        """
        rgb, depth, xyz = self.robot.head.get_images(
            compute_xyz=True,
        )
        current_pose = xyt2sophus(self.robot.nav.get_base_pose())

        # use sophus to get the relative translation
        relative_pose = self._episode_start_pose.inverse() * current_pose
        euler_angles = relative_pose.so3().log()
        theta = euler_angles[-1]

        # GPS in robot coordinates
        gps = relative_pose.translation()[:2]

        # Get joint state information
        joint_positions, _, _ = self.robot.get_joint_state()

        # Create the observation
        obs = home_robot.core.interfaces.Observations(
            rgb=rgb.copy(),
            depth=depth.copy(),
            xyz=xyz.copy(),
            gps=gps,
            compass=np.array([theta]),
            task_observations=self.task_info,
            # camera_pose=self.get_camera_pose_matrix(rotated=True),
            camera_pose=self.robot.head.get_pose(rotated=True),
            joint=self.robot.model.config_to_hab(joint_positions),
            relative_resting_position=np.array([0.3878479, 0.12924957, 0.4224413]),
            is_holding=np.array([0.0]),
        )
<<<<<<< HEAD
        obs.task_observations["prev_grasp_success"] = self.prev_grasp_success
        obs.task_observations[
            "in_manipulation_mode"
        ] = self.robot.in_manipulation_mode()
        obs.task_observations["in_navigation_mode"] = self.robot.in_navigation_mode()
=======
        # Run the segmentation model here
        if self.segmentation_method == DETIC:
            obs = self.segmentation.predict(obs)

            # Make sure we only have one "other" - for ??? some reason
            obs.semantic[obs.semantic == 0] = len(self.goal_options) - 1

            # Choose instance mask with highest score for goal mask
            instance_scores = obs.task_observations["instance_scores"].copy()
            class_mask = (
                obs.task_observations["instance_classes"] == self.current_goal_id
            )
            valid_instances = (
                instance_scores * class_mask
            ) > self.min_detection_threshold
            class_map = np.zeros_like(obs.task_observations["instance_map"]).astype(
                bool
            )

            # If we detected anything... check to see if our target object was found, and if so pass in the mask.
            if len(instance_scores) and np.any(class_mask):
                # Compute mask of all detected objects fitting the description
                print(valid_instances)
                for i, valid in enumerate(valid_instances):
                    if not valid:
                        continue
                    class_map = np.bitwise_or(
                        class_map, obs.task_observations["instance_map"] == i
                    )

                # Mask of the most likely candidate is "goal"
                chosen_instance_idx = np.argmax(instance_scores * class_mask)
                obs.task_observations["goal_mask"] = (
                    obs.task_observations["instance_map"] == chosen_instance_idx
                )
            else:
                obs.task_observations["goal_mask"] = np.zeros_like(obs.semantic).astype(
                    bool
                )
>>>>>>> fc63c5fb

            obs.task_observations["goal_class_mask"] = class_map.astype(bool)

        # TODO: remove debug code
        # debug_rgb_bgr = False
        # if debug_rgb_bgr:
        #     import matplotlib.pyplot as plt

        #     plt.figure()
        #     plt.subplot(121)
        #     plt.imshow(obs.rgb)
        #     plt.subplot(122)
        #     plt.imshow(obs.task_observations["semantic_frame"])
        #     plt.show()
        self.prev_obs = obs
        return obs

    @property
    def episode_over(self) -> bool:
        pass

    def get_episode_metrics(self) -> Dict:
        pass<|MERGE_RESOLUTION|>--- conflicted
+++ resolved
@@ -44,10 +44,6 @@
         dry_run: bool = False,
         debug: bool = False,
         visualize_grasping: bool = False,
-<<<<<<< HEAD
-=======
-        min_detection_threshold: float = 0.5,
->>>>>>> fc63c5fb
         *args,
         **kwargs,
     ):
@@ -66,15 +62,11 @@
         self.debug = debug
         self.visualize_grasping = visualize_grasping
         self.task_info = {}
-<<<<<<< HEAD
         self.prev_obs = None
         self.prev_grasp_success = False
 
         with open(cat_map_file) as f:
             self.category_map = json.load(f)
-=======
-        self.min_detection_threshold = min_detection_threshold
->>>>>>> fc63c5fb
 
         self.robot = StretchClient(init_node=False)
 
@@ -223,10 +215,7 @@
                     ok = self.grasp_planner.try_grasping(
                         wait_for_input=self.debug,
                         visualize=(self.test_grasping or self.visualize_grasping),
-<<<<<<< HEAD
                         max_tries=1,
-=======
->>>>>>> fc63c5fb
                     )
                     self.prev_grasp_success = ok
             elif action == DiscreteNavigationAction.SNAP_OBJECT:
@@ -376,53 +365,12 @@
             relative_resting_position=np.array([0.3878479, 0.12924957, 0.4224413]),
             is_holding=np.array([0.0]),
         )
-<<<<<<< HEAD
+
         obs.task_observations["prev_grasp_success"] = self.prev_grasp_success
         obs.task_observations[
             "in_manipulation_mode"
         ] = self.robot.in_manipulation_mode()
         obs.task_observations["in_navigation_mode"] = self.robot.in_navigation_mode()
-=======
-        # Run the segmentation model here
-        if self.segmentation_method == DETIC:
-            obs = self.segmentation.predict(obs)
-
-            # Make sure we only have one "other" - for ??? some reason
-            obs.semantic[obs.semantic == 0] = len(self.goal_options) - 1
-
-            # Choose instance mask with highest score for goal mask
-            instance_scores = obs.task_observations["instance_scores"].copy()
-            class_mask = (
-                obs.task_observations["instance_classes"] == self.current_goal_id
-            )
-            valid_instances = (
-                instance_scores * class_mask
-            ) > self.min_detection_threshold
-            class_map = np.zeros_like(obs.task_observations["instance_map"]).astype(
-                bool
-            )
-
-            # If we detected anything... check to see if our target object was found, and if so pass in the mask.
-            if len(instance_scores) and np.any(class_mask):
-                # Compute mask of all detected objects fitting the description
-                print(valid_instances)
-                for i, valid in enumerate(valid_instances):
-                    if not valid:
-                        continue
-                    class_map = np.bitwise_or(
-                        class_map, obs.task_observations["instance_map"] == i
-                    )
-
-                # Mask of the most likely candidate is "goal"
-                chosen_instance_idx = np.argmax(instance_scores * class_mask)
-                obs.task_observations["goal_mask"] = (
-                    obs.task_observations["instance_map"] == chosen_instance_idx
-                )
-            else:
-                obs.task_observations["goal_mask"] = np.zeros_like(obs.semantic).astype(
-                    bool
-                )
->>>>>>> fc63c5fb
 
             obs.task_observations["goal_class_mask"] = class_map.astype(bool)
 
