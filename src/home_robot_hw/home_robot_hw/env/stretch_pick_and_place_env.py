import json
import os
import pickle
from typing import Any, Dict, Optional

import clip
import numpy as np
import rospy
import torch

import home_robot
from home_robot.core.interfaces import (
    Action,
    DiscreteNavigationAction,
    HybridAction,
    Observations,
)
from home_robot.motion.stretch import (
    STRETCH_ARM_EXTENSION,
    STRETCH_ARM_LIFT,
    STRETCH_HOME_Q,
    STRETCH_POSTNAV_Q,
    STRETCH_PREGRASP_Q,
)
from home_robot.utils.geometry import xyt2sophus
from home_robot_hw.env.stretch_abstract_env import StretchEnv
from home_robot_hw.env.visualizer import Visualizer
from home_robot_hw.remote import StretchClient
from home_robot_hw.utils.grasping import GraspPlanner


class StretchPickandPlaceEnv(StretchEnv):
    """Create a Detic-based pick and place environment"""

    # Number of degrees of freedom in our robot joints action space
    joints_dof = 10

    def __init__(
        self,
        config,
        cat_map_file: str,
        visualize_planner: bool = False,
        ros_grasping: bool = True,
        test_grasping: bool = False,
        dry_run: bool = False,
        debug: bool = False,
        visualize_grasping: bool = False,
        *args,
        **kwargs,
    ):
        """
        Defines discrete planning environment.

        ros_grasping: create ROS grasp planner
        debug: pause between motions; slows down execution to debug specific behavior
        """
        super().__init__(*args, **kwargs)

        self.forward_step = config.ENVIRONMENT.forward
        self.rotate_step = np.radians(config.ENVIRONMENT.turn_angle)
        self.test_grasping = test_grasping
        self.dry_run = dry_run
        self.debug = debug
        self.visualize_grasping = visualize_grasping
        self.task_info = {}
        self.prev_obs = None
        self.prev_grasp_success = False

        with open(cat_map_file) as f:
            self.category_map = json.load(f)

        self.robot = StretchClient(init_node=False)

        # Create a visualizer
        if config is not None:
            self.visualizer = Visualizer(config)
        else:
            self.visualizer = None

        if ros_grasping:
            # Create a simple grasp planner object, which will let us pick stuff up.
            # This takes in a reference to the robot client - will replace "self" with "self.client"
            self.grasp_planner = GraspPlanner(
                self.robot, self, visualize_planner=visualize_planner
            )
        else:
            if visualize_planner:
                raise RuntimeError(
                    "Param visualize_planner was set to True, but no planner is being created; cannot visualize!"
                )
            self.grasp_planner = None

        self.clip_embeddings = None
        if os.path.exists(config.AGENT.clip_embeddings_file):
            self.clip_embeddings = pickle.load(
                open(config.AGENT.clip_embeddings_file, "rb")
            )
        # Wait for the robot
        self.robot.wait()

    def reset(self, goal_find: str, goal_obj: str, goal_place: str):
        """Reset the robot and prepare to run a trial. Make sure we have images and up to date state info."""
        self.set_goal(goal_find, goal_obj, goal_place)
        rospy.sleep(0.5)  # Make sure we have time to get ROS messages
        self.robot.wait()
        self._episode_start_pose = xyt2sophus(self.robot.nav.get_base_pose())
        if self.visualizer is not None:
            self.visualizer.reset()

        # Make sure the gripper is open and ready
        if not self.robot.in_manipulation_mode():
            self.robot.switch_to_manipulation_mode()
        self.robot.manip.open_gripper()

        # Switch control mode on the robot to nav
        # Also set the robot's head into "navigation" mode - facing forward
        self.robot.move_to_nav_posture()
        self.prev_grasp_success = False

    def get_robot(self):
        """Return the robot interface."""
        return self.robot

    def execute_joints_action(self, action: np.ndarray):
        """
        Original Arm Action Space: We define the action space that jointly controls (1) arm extension (horizontal), (2) arm height (vertical), (3) gripper wrist’s roll, pitch, and yaw, and (4) the camera’s yaw and pitch. The resulting size of the action space is 10.
        - Arm extension (size: 4): It consists of 4 motors that extend the arm: joint_arm_l0 (index 28 in robot interface), joint_arm_l1 (27), joint_arm_l2 (26), joint_arm_l3 (25)
        - Arm height (size: 1): It consists of 1 motor that moves the arm vertically: joint_lift (23)
        - Gripper wrist (size: 3): It consists of 3 motors that control the roll, pitch, and yaw of the gripper wrist: joint_wrist_yaw (31),  joint_wrist_pitch (39),  joint_wrist_roll (40)
        - Camera (size 2): It consists of 2 motors that control the yaw and pitch of the camera: joint_head_pan (7), joint_head_tilt (8)

        As a result, the original action space is the order of [joint_arm_l0, joint_arm_l1, joint_arm_l2, joint_arm_l3, joint_lift, joint_wrist_yaw, joint_wrist_pitch, joint_wrist_roll, joint_head_pan, joint_head_tilt] defined in habitat/robots/stretch_robot.py
        """
        assert len(action) == self.joints_dof
        raise NotImplementedError()

    def _switch_to_nav_mode(self):
        """Navigation mode switch"""

        # Dummy out robot execution code for perception tests
        # Also do not rotate if you are just doing grasp testing
        if not self.dry_run and not self.test_grasping:
            self.robot.move_to_nav_posture()

        """Rotate the robot back to face forward"""
        if not self.robot.in_navigation_mode():
            self.robot.switch_to_navigation_mode()

    def _switch_to_manip_mode(self):
        """Rotate the robot and put it in the right configuration for grasping"""

        # We switch to navigation mode in order to rotate by 90 degrees
        if not self.robot.in_navigation_mode() and not self.dry_run:
            self.robot.switch_to_navigation_mode()

        # Dummy out robot execution code for perception tests
        # Also do not rotate if you are just doing grasp testing
        if not self.dry_run and not self.test_grasping:
            self.robot.nav.navigate_to([0, 0, np.pi / 2], relative=True, blocking=True)
            self.robot.move_to_manip_posture()

    def apply_action(
        self,
        action: Action,
        info: Optional[Dict[str, Any]] = None,
        prev_obs: Optional[Observations] = None,
    ):
        """Handle all sorts of different actions we might be inputting into this class. We provide both a discrete and a continuous action handler."""
        self.prev_obs = prev_obs
        # Process the action so we know what to do with it
        if not isinstance(action, HybridAction):
            action = HybridAction(action)
        # Update the visualizer
        if self.visualizer is not None and info is not None:
            self.visualizer.visualize(**info)
        # By default - no arm control
        joints_action = None
        gripper_action = 0
        # Handle discrete actions first
        if action.is_discrete():
            action = action.get()
            continuous_action = np.zeros(3)
            if action == DiscreteNavigationAction.MOVE_FORWARD:
                print("[ENV] Move forward")
                continuous_action[0] = self.forward_step
            elif action == DiscreteNavigationAction.TURN_RIGHT:
                print("[ENV] TURN RIGHT")
                continuous_action[2] = -self.rotate_step
            elif action == DiscreteNavigationAction.TURN_LEFT:
                print("[ENV] Turn left")
                continuous_action[2] = self.rotate_step
            elif action == DiscreteNavigationAction.STOP:
                # Do nothing if "stop"
                continuous_action = None
                return True
            elif action == DiscreteNavigationAction.EXTEND_ARM:
                """Extend the robot arm"""
                print("[ENV] Extending arm")
                joints_action = self.robot.model.create_action(
                    lift=STRETCH_ARM_LIFT, arm=STRETCH_ARM_EXTENSION
                ).joints
                continuous_action = None
            elif action == DiscreteNavigationAction.MANIPULATION_MODE:
                self._switch_to_manip_mode()
                continuous_action = None
            elif action == DiscreteNavigationAction.NAVIGATION_MODE:
                continuous_action = None
                self._switch_to_nav_mode()
                continuous_action = None
            elif action == DiscreteNavigationAction.POST_NAV_MODE:
                self.robot.move_to_post_nav_posture()
                continuous_action = None
            elif action == DiscreteNavigationAction.PICK_OBJECT:
                print("[ENV] Discrete pick policy")
                continuous_action = None
                # Dummy out robot execution code for perception tests
                if not self.dry_run:
                    ok = self.grasp_planner.try_grasping(
                        wait_for_input=self.debug,
                        visualize=(self.test_grasping or self.visualize_grasping),
                        max_tries=1,
                    )
                    self.prev_grasp_success = ok
            elif action == DiscreteNavigationAction.SNAP_OBJECT:
                # Close the gripper
                gripper_action = 1
            elif action == DiscreteNavigationAction.DESNAP_OBJECT:
                # Open the gripper
                gripper_action = -1
            else:
                print(
                    "[Env] Action not implemented in pick-and-place environment:",
                    action,
                )
                continuous_action = None
        elif action.is_navigation():
            continuous_action = action.get()
        elif action.is_manipulation():
            joints_action, continuous_action = action.get()

        # Move, if we are not doing anything with the arm
        if continuous_action is not None and not self.test_grasping:
            print("Execute navigation action:", continuous_action)
            if not self.robot.in_navigation_mode():
                self.robot.switch_to_navigation_mode()
                # rospy.sleep(self.msg_delay_t)
            if not self.dry_run:
                print("GOTO", continuous_action)
                self.robot.nav.navigate_to(
                    continuous_action, relative=True, blocking=True
                )
        self._handle_joints_action(joints_action)
        self._handle_gripper_action(gripper_action)
        return False

    def _handle_joints_action(self, joints_action: Optional[np.ndarray]):
        """Will convert joints action into the right format and execute it, if it exists."""
        if joints_action is not None:
            # Check to make sure arm control is enabled
            if not self.robot.in_manipulation_mode():
                self.robot.switch_to_manipulation_mode()
            # Now actually move the arm
            # Get current joint positions in habitat coordinates
            current_joint_positions = self.robot.model.config_to_hab(
                self.robot.get_joint_state()[0]
            )
            # Compute position goal from deltas
            joints_goal = joints_action + current_joint_positions
            # Convert into a position command
            positions, pan, tilt = self.robot.model.hab_to_position_command(joints_goal)
            # Now we can send it to the robot
            print("[ENV] SENDING JOINT POS", positions, "PAN", pan, "TILT", tilt)
            self.robot.head.set_pan_tilt(pan, tilt)
            self.robot.manip.goto_joint_positions(positions, move_base=False)
        else:
            # No action to handle
            pass

    def _handle_gripper_action(self, gripper_action: int):
        """Handle any gripper action. Positive = close; negative = open; 0 = do nothing."""
        if gripper_action > 0:
            # Close the gripper
            if not self.robot.in_manipulation_mode():
                self.robot.switch_to_manipulation_mode()
            self.robot.manip.close_gripper()
        elif gripper_action < 0:
            # Open the gripper
            if not self.robot.in_manipulation_mode():
                self.robot.switch_to_manipulation_mode()
            self.robot.manip.open_gripper()
        else:
            # If the gripper action was zero, do nothing!
            pass

    def set_goal(self, goal_find: str, goal_obj: str, goal_place: str):
        """Set the goal class as a string. Goal should be an object class we want to pick up."""
        recep_name_map = self.category_map["recep_category_to_recep_category_id"]
        for goal in [goal_find, goal_place]:
            if goal not in recep_name_map:
                raise RuntimeError(
                    f"Receptacle goal not supported: {goal} not in {str(list(recep_name_map.keys()))}"
                )
        self.task_info = {
            "object_name": goal_obj,
            "start_recep_name": goal_find,
            "place_recep_name": goal_place,
            "goal_name": f"{goal_obj} from {goal_find} to {goal_place}",
            "start_receptacle": recep_name_map[goal_find],
            "goal_receptacle": recep_name_map[goal_place],
            # # To be populated by the agent
            "recep_idx": -1,
            "semantic_max_val": -1,
            "object_goal": -1,
            "start_recep_goal": -1,
            "end_recep_goal": -1,
        }

        if self.clip_embeddings is not None and goal_obj in self.clip_embeddings:
            self.task_info["object_embedding"] = self.clip_embeddings[goal_obj]
        else:
            # generate clip embeddings by loading clip model
            device = "cuda" if torch.cuda.is_available() else "cpu"
            model, _ = clip.load("ViT-B/32", device)

            # Prepare the inputs
            text_inputs = torch.cat([clip.tokenize(f"a photo of a {goal_obj}")]).to(
                device
            )

            # Get CLIP embeddings
            with torch.no_grad():
                text_features = model.encode_text(text_inputs)
            self.task_info["object_embedding"] = text_features[0].cpu().numpy()

    def get_observation(self) -> Observations:
        """Get Detic and rgb/xyz/theta from the robot. Read RGB + depth + point cloud from the robot's cameras, get current pose, and use all of this to compute the observations

        Returns:
            obs: observations containing everything the robot policy will be using to make decisions, other than its own internal state.
        """
        rgb, depth, xyz = self.robot.head.get_images(
            compute_xyz=True,
        )
        current_pose = xyt2sophus(self.robot.nav.get_base_pose())

        # use sophus to get the relative translation
        relative_pose = self._episode_start_pose.inverse() * current_pose
        euler_angles = relative_pose.so3().log()
        theta = euler_angles[-1]

        # GPS in robot coordinates
        gps = relative_pose.translation()[:2]

        # Get joint state information
        joint_positions, _, _ = self.robot.get_joint_state()

        # Create the observation
        obs = home_robot.core.interfaces.Observations(
            rgb=rgb.copy(),
            depth=depth.copy(),
            xyz=xyz.copy(),
            gps=gps,
            compass=np.array([theta]),
            task_observations=self.task_info,
            # camera_pose=self.get_camera_pose_matrix(rotated=True),
            camera_pose=self.robot.head.get_pose(rotated=True),
            joint=self.robot.model.config_to_hab(joint_positions),
            relative_resting_position=np.array([0.3878479, 0.12924957, 0.4224413]),
        )
<<<<<<< HEAD
        obs.task_observations["prev_grasp_success"] = self.prev_grasp_success
=======
        obs.task_observations["prev_grasp_success"] = np.array(
            [self.prev_grasp_success], np.float32
        )
>>>>>>> eed8251c
        obs.task_observations[
            "in_manipulation_mode"
        ] = self.robot.in_manipulation_mode()
        obs.task_observations["in_navigation_mode"] = self.robot.in_navigation_mode()

        # TODO: remove debug code
        # debug_rgb_bgr = False
        # if debug_rgb_bgr:
        #     import matplotlib.pyplot as plt

        #     plt.figure()
        #     plt.subplot(121)
        #     plt.imshow(obs.rgb)
        #     plt.subplot(122)
        #     plt.imshow(obs.task_observations["semantic_frame"])
        #     plt.show()
        self.prev_obs = obs
        return obs

    @property
    def episode_over(self) -> bool:
        pass

    def get_episode_metrics(self) -> Dict:
        pass<|MERGE_RESOLUTION|>--- conflicted
+++ resolved
@@ -367,13 +367,9 @@
             joint=self.robot.model.config_to_hab(joint_positions),
             relative_resting_position=np.array([0.3878479, 0.12924957, 0.4224413]),
         )
-<<<<<<< HEAD
-        obs.task_observations["prev_grasp_success"] = self.prev_grasp_success
-=======
         obs.task_observations["prev_grasp_success"] = np.array(
             [self.prev_grasp_success], np.float32
         )
->>>>>>> eed8251c
         obs.task_observations[
             "in_manipulation_mode"
         ] = self.robot.in_manipulation_mode()
