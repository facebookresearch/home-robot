--- conflicted
+++ resolved
@@ -3,17 +3,17 @@
 import numpy as np
 import rospy
 
+import home_robot
 from home_robot.core.interfaces import Action, DiscreteNavigationAction, Observations
 from home_robot.perception.detection.detic.detic_perception import DeticPerception
+from home_robot.utils.geometry import xyt2sophus
 from home_robot_hw.env.stretch_abstract_env import StretchEnv
 from home_robot_hw.utils.grasping import GraspingUtility
 
-# REAL_WORLD_CATEGORIES = ["other", "chair", "mug", "other",]
-# REAL_WORLD_CATEGORIES = ["other", "backpack", "other",]
 REAL_WORLD_CATEGORIES = [
     "other",
     "chair",
-    "mug",
+    "cup",
     "table" "other",
 ]
 
@@ -24,17 +24,14 @@
     """Create a Detic-based grasping environment"""
 
     def __init__(
-<<<<<<< HEAD
-        self, segmentation_method=DETIC, visualize_planner=False, *args, **kwargs
-=======
         self,
         config=None,
         forward_step=0.25,
         rotate_step=30.0,
         segmentation_method=DETIC,
+        visualize_planner=False,
         *args,
         **kwargs
->>>>>>> 232a5042
     ):
         super().__init__(*args, **kwargs)
 
@@ -52,15 +49,12 @@
                 sem_gpu_id=0,
             )
 
-<<<<<<< HEAD
         self.grasping_utility = GraspingUtility(
             self, visualize_planner=visualize_planner
         )
 
-    def reset(self, goal_category: str):
-        assert goal_category in REAL_WORLD_CATEGORIES
-        self.current_goal_id = REAL_WORLD_CATEGORIES.index(goal_category)
-        self.current_goal_name = goal_category
+    def reset(self, goal: str):
+        self.set_goal(goal)
         rospy.sleep(0.5)  # Make sure we have time to get ROS messages
         self.update()
         self.rgb_cam.wait_for_image()
@@ -68,21 +62,6 @@
 
     def try_grasping(self, visualize_masks=False, dry_run=False):
         self.grasping_utility.try_grasping(visualize=visualize_masks, dry_run=dry_run)
-
-    def apply_action(self, action: Action, info: Optional[Dict[str, Any]] = None):
-        # TODO apply_action() should call try_grasping()
-        pass
-=======
-        if config is not None:
-            self.visualizer = Visualizer(config)
-        else:
-            self.visualizer = None
-        self.reset()
-
-    def reset(self):
-        # TODO Make this better
-        self.current_goal_id = 1
-        self.current_goal_name = self.goal_options[self.current_goal_id]
 
     def apply_action(self, action: Action, info: Optional[Dict[str, Any]] = None):
         # TODO Determine what form the grasp action should take and move
@@ -114,16 +93,12 @@
 
         # Sleep after sending the navigate command
         rospy.sleep(0.5)
->>>>>>> 232a5042
 
     def set_goal(self, goal):
         """set a goal as a string"""
-        if goal in self.goal_options:
-            self.current_goal_id = self.goal_options.index(goal)
-            self.current_goal_name = goal
-            return True
-        else:
-            return False
+        assert goal in self.goal_options
+        self.current_goal_id = self.goal_options.index(goal)
+        self.current_goal_name = goal
 
     def sample_goal(self):
         """set a random goal"""
