--- conflicted
+++ resolved
@@ -116,10 +116,8 @@
         """
         xyt_loc = self.xyt_loc_odom if self.odom_only else self.xyt_loc
         xyt_err = xyt_global_to_base(self.xyt_goal, xyt_loc)
-<<<<<<< HEAD
-        print(">>> err =", xyt_err[2], "=", xyt_loc[2], self.xyt_goal[2])
-=======
->>>>>>> 034950da
+        # TODO: remove debug code
+        # print(">>> err =", xyt_err[2], "=", xyt_loc[2], self.xyt_goal[2])
         if not self.track_yaw:
             xyt_err[2] = 0.0
         else:
