--- conflicted
+++ resolved
@@ -32,11 +32,8 @@
         debug_point_cloud=False,
         verbose=True,
         min_obj_pts: int = 100,
-<<<<<<< HEAD
         min_detection_threshold: float = 0.5,
         max_distance_m: float = 1.5,
-=======
->>>>>>> fc63c5fb
     ):
         self.robot_client = robot_client
         self.env = env
@@ -44,11 +41,8 @@
         self.verbose = verbose
         self.planner = SimpleGraspMotionPlanner(self.robot_client.model)
         self.min_obj_pts = min_obj_pts
-<<<<<<< HEAD
         self.min_detection_threshold = min_detection_threshold
         self.max_distance_m = max_distance_m
-=======
->>>>>>> fc63c5fb
 
         # Add this flag to make sure that the point clouds are coming in correctly - will visualize what the points look like relative to a base coordinate frame with z = up, x = forward
         self.debug_point_cloud = debug_point_cloud
@@ -86,12 +80,11 @@
             mean_pt = np.mean(obj_pts, axis=0)
             dist = np.linalg.norm(mean_pt)
             print(" -", obj_id, "with", num_obj_pts, "points; dist to cam =", dist, "m")
-<<<<<<< HEAD
+            
             if dist > self.max_distance_m:
                 print(" --> too far away from camera, not reachable")
                 continue
-=======
->>>>>>> fc63c5fb
+                
             if dist < min_dist:
                 min_dist = dist
                 best_mask = mask
@@ -102,7 +95,6 @@
         else:
             return best_mask
 
-<<<<<<< HEAD
     def get_object_class_masks(
         self, obs: Observations
     ) -> Tuple[np.ndarray, np.ndarray]:
@@ -139,8 +131,6 @@
 
         return best_goal_mask, class_map
 
-=======
->>>>>>> fc63c5fb
     def try_grasping(
         self,
         visualize: bool = False,
@@ -206,49 +196,32 @@
                     "seconds",
                 )
 
-<<<<<<< HEAD
+
             _, all_object_masks = self.get_object_class_masks(obs)
-=======
->>>>>>> fc63c5fb
+
             # TODO: return to this if we want to take goal mask as an argument in the future
             # For now though we will choose the closest one
             # object_mask = obs.task_observations["goal_mask"]
             # TODO: in the future, we will make this a flag.
             object_mask = self.get_closest_goal(
                 xyz,
-<<<<<<< HEAD
                 all_object_masks,
                 obs.task_observations["instance_map"],
                 debug=False,
-=======
-                obs.task_observations["goal_class_mask"],
-                obs.task_observations["instance_map"],
->>>>>>> fc63c5fb
             )
 
             # Break the loop if we are not seeing anything
             if object_mask is None:
-<<<<<<< HEAD
                 print("[Grasping] --> could not find object mask with enough points")
                 return False
-=======
-                print("--> could not find object mask with enough points")
-                continue
->>>>>>> fc63c5fb
 
             if visualize:
                 viz.show_image_with_mask(rgb, object_mask)
 
             num_object_pts = np.sum(object_mask)
-<<<<<<< HEAD
             print("[Grasping] found this many object points:", num_object_pts)
             if num_object_pts < self.min_obj_pts:
                 return False
-=======
-            print("found this many object points:", num_object_pts)
-            if num_object_pts < self.min_obj_pts:
-                continue
->>>>>>> fc63c5fb
 
             mask_valid = (
                 depth > self.robot_client._ros_client.dpt_cam.near_val
