channels:
  - pytorch
  - pytorch3d
  - nvidia
  - conda-forge
  - pyg
dependencies:
  - python==3.9.*
  - cmake
  - pybind11
  - pytorch=1.13.1
  - pytorch-cuda=11.7
  - pytorch3d
  - torchvision
  - torchaudio
  - pyg
  - pytorch-cluster
  - pytorch-scatter
  - exa # optional: nice ls
  - fzf # optional: fancy ctrl + R
  - pip
  - pip:
    - numpy <1.24 # certain deprecated operations were used in other deps
    - scipy
    - sophuspy
    - pybullet
    - trimesh<4
    - pytest
    - scikit-image
    - scikit-fmm
    - scikit-learn
    - numpy-quaternion
    - natsort
    - frozendict
    # Robots
    - opencv-python
    - pin>=2.6.17
    # Neural networks
    - openai-clip
    - timm
    - pandas>=2
    - mss
    # visualizations and debugging
    - matplotlib>=3
    # Command line tools
    - click
    # data tools
    - pillow<10.0.0
    - atomicwrites
    - loguru
    - yacs
    - h5py>=3.9
    - imageio
    - pygifsicle
    - pynput
<<<<<<< HEAD
    - git+https://github.com/openai/CLIP.git
    - open3d
    # For MiDaS
    - imutils
=======
      # - git+https://github.com/openai/CLIP.git
    - open3d>=0.17
    # For MiDaS
    #- imutils
>>>>>>> f724f3bd
<|MERGE_RESOLUTION|>--- conflicted
+++ resolved
@@ -53,14 +53,7 @@
     - imageio
     - pygifsicle
     - pynput
-<<<<<<< HEAD
-    - git+https://github.com/openai/CLIP.git
-    - open3d
-    # For MiDaS
-    - imutils
-=======
       # - git+https://github.com/openai/CLIP.git
     - open3d>=0.17
     # For MiDaS
-    #- imutils
->>>>>>> f724f3bd
+    #- imutils