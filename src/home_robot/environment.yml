channels:
  - conda-forge
  - pytorch
  - pytorch3d
  - nvidia
dependencies:
  - python==3.9.*
  - cmake
  - jupyter
<<<<<<< HEAD
=======
  - nbconvert
  - opencv
>>>>>>> e079db34
  - pybind11
  - pinocchio
  - pytorch=2.0.0  # Compatibility with pytorch3d
  - pytorch-cuda=11.8
  - pytorch3d
  - pip
  - pip:
    - numpy <1.24 # certain deprecated operations were used in other deps
    - scipy
    - sophuspy
    - pybullet
    - trimesh
    - pytest
    - scikit-image
    - scikit-fmm
    - scikit-learn
    - numpy-quaternion
    - natsort
    - frozendict
    # Neural networks
    - openai-clip
    - timm
    - pandas
    - mss
    # visualizations and debugging
    - matplotlib
    # Command line tools
    - click
    # data tools
    - yacs
    - h5py
    - imageio
    - pygifsicle
    - pynput
    - git+https://github.com/openai/CLIP.git
    - open3d<|MERGE_RESOLUTION|>--- conflicted
+++ resolved
@@ -7,11 +7,8 @@
   - python==3.9.*
   - cmake
   - jupyter
-<<<<<<< HEAD
-=======
   - nbconvert
   - opencv
->>>>>>> e079db34
   - pybind11
   - pinocchio
   - pytorch=2.0.0  # Compatibility with pytorch3d
