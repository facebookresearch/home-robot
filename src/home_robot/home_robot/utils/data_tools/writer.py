--- conflicted
+++ resolved
@@ -78,11 +78,7 @@
             self.temporal_data[k].append(v)
         return True
 
-<<<<<<< HEAD
-    def fix_data(self, data) -> Dict[str, Any]:
-=======
-    def fix_data(self, data) -> Dict:
->>>>>>> 006b23bf
+    def fix_data(self, data: Dict[str, Any]) -> Dict[str, Any]:
         """Flatten dictionaries"""
         new_data = {}
         for k, v in data.items():
@@ -95,11 +91,7 @@
                 new_data[k] = v
         return new_data
 
-<<<<<<< HEAD
-    def flatten_dict(self, key, data) -> Dict[str, Any]:
-=======
-    def flatten_dict(self, key, data) -> Dict:
->>>>>>> 006b23bf
+    def flatten_dict(self, key: str, data: Dict[str, Any]) -> Dict[str, Any]:
         """Take a dictionary (data) and turn it into a flat dict, with keys separated by
         slashes as per os.path.join"""
         new_data = {}
