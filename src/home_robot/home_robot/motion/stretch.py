--- conflicted
+++ resolved
@@ -44,12 +44,6 @@
         0.6,  # lift
         0.01,  # arm
         0.0,  # gripper rpy
-<<<<<<< HEAD
-        # 3.12,  # wrist roll
-        # -1.51,  # wrist pitch
-        # -1.57,  # wrist yaw
-=======
->>>>>>> dc6d39fe
         0.0,  # wrist roll
         -1.51,  # wrist pitch
         1.57,  # wrist yaw
@@ -643,10 +637,7 @@
         relative: bool = True,
         update_pb: bool = True,
         num_attempts: int = 1,
-<<<<<<< HEAD
-=======
         verbose: bool = False,
->>>>>>> dc6d39fe
     ):
         """IK in manipulation mode. Takes in a 4x4 pose_query matrix in se(3) and initial
         configuration of the robot.
@@ -669,13 +660,9 @@
             # So how do we do that?
             # This logic currently in local hello robot client
             raise NotImplementedError()
-<<<<<<< HEAD
-        _q = self.manip_ik_solver.compute_ik(pos, quat, q0, num_attempts=num_attempts)
-=======
         _q = self.manip_ik_solver.compute_ik(
             pos, quat, q0, num_attempts=num_attempts, verbose=verbose
         )
->>>>>>> dc6d39fe
         if _q is None:
             return None
         if self._ik_type == "pinocchio":
