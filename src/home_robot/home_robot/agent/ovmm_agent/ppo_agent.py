--- conflicted
+++ resolved
@@ -325,11 +325,7 @@
                 "relative_resting_position": obs.relative_resting_position,
                 "is_holding": obs.task_observations["prev_grasp_success"],
                 "robot_start_gps": np.array((rel_pos[1].item(), rel_pos[0].item())),
-<<<<<<< HEAD
-                "robot_start_compass": pu.normalize_angle(rel_pos[2]),
-=======
                 "robot_start_compass": pu.normalize_radians(rel_pos[2]),
->>>>>>> 658a3bf8
                 "start_receptacle": np.array(obs.task_observations["start_receptacle"]),
                 "goal_receptacle": np.array(obs.task_observations["goal_receptacle"]),
             }
