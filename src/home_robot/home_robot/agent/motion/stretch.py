# Copyright (c) Meta Platforms, Inc. and affiliates.
#
# This source code is licensed under the MIT license found in the
# LICENSE file in the root directory of this source tree.
<<<<<<< HEAD
import os
from pdb import post_mortem

import numpy as np
=======

import os

import numpy as np
import pybullet as pb
>>>>>>> 668fa60f
import trimesh.transformations as tra

import home_robot.utils.bullet as hrb

# from tracikpy import TracIKSolver
from home_robot.agent.motion.robot import Robot
from home_robot.utils.bullet import PybulletIKSolver
from home_robot.utils.pose import to_matrix

# Stretch stuff
DEFAULT_STRETCH_URDF = "assets/hab_stretch/urdf/stretch_dex_wrist_simplified.urdf"
# PLANNER_STRETCH_URDF =  'assets/hab_stretch/urdf/planner_stretch_dex_wrist_simplified.urdf'
PLANNER_STRETCH_URDF = "assets/hab_stretch/urdf/planner_calibrated.urdf"
MANIP_STRETCH_URDF = "assets/hab_stretch/urdf/planner_calibrated_manipulation_mode.urdf"

STRETCH_HOME_Q = np.array(
    [
        0,  # x
        0,  # y
        0,  # theta
        0.2,  # lift
        0.057,  # arm
        0.0,  # gripper rpy
        0.0,
        0.0,
        3.0,  # wrist,
        0.0,
        0.0,
    ]
)
STRETCH_PREGRASP_Q = np.array(
    [
        0,  # x
        0,  # y
        0,  # theta
        0.6,  # lift
        0.01,  # arm
        0.0,  # gripper rpy
        3.14,  # wrist roll
        -1.57,  # wrist pitch
        0.0,  # wrist yaw
        0.0,
        0.0,
    ]
)

# This is the gripper, and the distance in the gripper frame to where the fingers will roughly meet
STRETCH_GRASP_FRAME = "link_straight_gripper"
STRETCH_STANDOFF_DISTANCE = 0.235
STRETCH_STANDOFF_WITH_MARGIN = 0.25
# Offset from a predicted grasp point to STRETCH_GRASP_FRAME
STRETCH_GRASP_OFFSET = np.eye(4)
STRETCH_GRASP_OFFSET[:3, 3] = np.array([0, 0, -1 * STRETCH_STANDOFF_DISTANCE])
# Offset from STRETCH_GRASP_FRAME to predicted grasp point
STRETCH_TO_GRASP = np.eye(4)
STRETCH_TO_GRASP[:3, 3] = np.array([0, 0, STRETCH_STANDOFF_DISTANCE])
STRETCH_GRIPPER_OPEN = 0.22
STRETCH_GRIPPER_CLOSE = -0.2
# STRETCH_GRIPPER_CLOSE = -0.5


class HelloStretchIdx:
    BASE_X = 0
    BASE_Y = 1
    BASE_THETA = 2
    LIFT = 3
    ARM = 4
    GRIPPER = 5
    WRIST_ROLL = 6
    WRIST_PITCH = 7
    WRIST_YAW = 8
    HEAD_PAN = 9
    HEAD_TILT = 10


class HelloStretch(Robot):
    """define motion planning structure for the robot"""

    # DEFAULT_BASE_HEIGHT = 0.09
    DEFAULT_BASE_HEIGHT = 0
    GRIPPER_OPEN = 0.6
    GRIPPER_CLOSED = -0.3

    default_step = np.array(
        [
            0.1,
            0.1,
            0.2,  # x y theta
            0.025,
            0.025,  # lift and arm
            0.3,  # gripper
            0.1,
            0.1,
            0.1,  # wrist rpy
            0.2,
            0.2,  # head
        ]
    )
    default_tols = np.array(
        [
            0.1,
            0.1,
            0.01,  # x y theta
            0.001,
            0.0025,  # lift and arm
            0.01,  # gripper
            0.01,
            0.01,
            0.01,  # wrist rpy
            10.0,
            10.0,  # head - TODO handle this better
        ]
    )
    # look_at_ee = np.array([-np.pi/2, -np.pi/8])
    look_at_ee = np.array([-np.pi / 2, -np.pi / 4])
    look_front = np.array([0.0, -np.pi / 4])
    look_ahead = np.array([0.0, 0.0])

    # For inverse kinematics mode
    ee_link_name = "link_straight_gripper"
    manip_mode_controlled_joints = [
        "base_x_joint",
        "joint_lift",
        "joint_arm_l3",
        "joint_arm_l2",
        "joint_arm_l1",
        "joint_arm_l0",
        "joint_wrist_yaw",
        "joint_wrist_pitch",
        "joint_wrist_roll",
    ]
    full_body_controlled_joints = [
        "base_x_joint",
        "base_y_joint",
        "base_theta_joint",
        "joint_lift",
        "joint_arm_l3",
        "joint_arm_l2",
        "joint_arm_l1",
        "joint_arm_l0",
        "joint_wrist_yaw",
        "joint_wrist_pitch",
        "joint_wrist_roll",
    ]

    def _create_ik_solvers(self):
        """create ik solvers using pybullet"""
        # You can set one of the visualize flags to true to debug IK issues
        # This is not exposed manually - only one though or it will fail
        self.ik_solver = PybulletIKSolver(
            self.full_body_urdf_path,
            self.ee_link_name,
            self.full_body_controlled_joints,
            visualize=False,
        )
        # You can set one of the visualize flags to true to debug IK issues
        self.manip_ik_solver = PybulletIKSolver(
            self.manip_mode_urdf_path,
            self.ee_link_name,
            self.manip_mode_controlled_joints,
            visualize=False,
        )

    def __init__(self, name="robot", urdf_path=None, visualize=False, root="."):
        """Create the robot in bullet for things like kinematics; extract information"""

        # urdf
        if urdf_path is None:
            full_body_urdf = PLANNER_STRETCH_URDF
            manip_urdf = MANIP_STRETCH_URDF
        else:
            full_body_urdf = os.path.join(urdf_path, "planner_calibrated.urdf")
            manip_urdf = os.path.join(
                urdf_path, "planner_calibrated_manipulation_mode.urdf"
            )
        self.full_body_urdf_path = os.path.join(root, full_body_urdf)
        self.manip_mode_urdf_path = os.path.join(root, manip_urdf)
        super(HelloStretch, self).__init__(name, self.full_body_urdf_path, visualize)

        # DOF: 3 for ee roll/pitch/yaw
        #      1 for gripper
        #      1 for ee extension
        #      3 for base x/y/theta
        #      2 for head
        self.dof = 3 + 2 + 4 + 2
        self.base_height = self.DEFAULT_BASE_HEIGHT

        # ranges for joints
        self.range = np.zeros((self.dof, 2))

        # Create object reference
        self.set_pose = self.ref.set_pose
        self.set_joint_position = self.ref.set_joint_position

        self._update_joints()
        self._create_ik_solvers()

    def set_head_config(self, q):
        # WARNING: this sets all configs
        bidxs = [HelloStretchIdx.HEAD_PAN, HelloStretchIdx.HEAD_TILT]
        bidxs = [self.joint_idx[b] for b in bidxs]
        if len(q) == self.dof:
            qidxs = bidxs
        elif len(q) == 2:
            qidxs = [0, 1]
        else:
            raise RuntimeError("unsupported number of head joints")

        for idx, qidx in zip(bidxs, qidxs):
            # Idx is the urdf joint index
            # qidx is the idx in the provided query
            qq = q[qidx]
            self.ref.set_joint_position(idx, qq)

    def sample_uniform(self, q0=None, pos=None, radius=2.0):
        """Sample random configurations to seed the ik planner"""
        q = (np.random.random(self.dof) * self._rngs) + self._mins
        q[HelloStretchIdx.BASE_THETA] = np.random.random() * np.pi * 2
        # Set the gripper state
        if q0 is not None:
            q[HelloStretchIdx.GRIPPER] = q0[HelloStretchIdx.GRIPPER]
        # Set the position to sample poses
        if pos is not None:
            x, y = pos[0], pos[1]
        elif q0 is not None:
            x = q0[HelloStretchIdx.BASE_X]
            y = q0[HelloStretchIdx.BASE_Y]
        else:
            x, y = None, None
        # Randomly sample
        if x is not None:
            theta = np.random.random() * 2 * np.pi
            dx = radius * np.cos(theta)
            dy = radius * np.sin(theta)
            q[HelloStretchIdx.BASE_X] = x + dx
            q[HelloStretchIdx.BASE_Y] = y + dy
        return q

    def config_open_gripper(self, q):
        q[HelloStretchIdx.GRIPPER] = self.range[HelloStretchIdx.GRIPPER][1]
        return q

    def config_close_gripper(self, q):
        q[HelloStretchIdx.GRIPPER] = self.range[HelloStretchIdx.GRIPPER][0]
        return q

    def _update_joints(self):
        """Get joint info from URDF or otherwise provide it"""
        self.joint_idx = [-1] * self.dof
        # Get the joint info we need from this
        joint_lift = self.ref.get_joint_info_by_name("joint_lift")
        self.range[HelloStretchIdx.LIFT] = np.array(
            [joint_lift.lower_limit, joint_lift.upper_limit]
        )
        self.joint_idx[HelloStretchIdx.LIFT] = joint_lift.index
        joint_head_pan = self.ref.get_joint_info_by_name("joint_head_pan")
        self.range[HelloStretchIdx.HEAD_PAN] = np.array(
            [joint_head_pan.lower_limit, joint_head_pan.upper_limit]
        )
        self.joint_idx[HelloStretchIdx.HEAD_PAN] = joint_head_pan.index
        joint_head_tilt = self.ref.get_joint_info_by_name("joint_head_tilt")
        self.range[HelloStretchIdx.HEAD_TILT] = np.array(
            [joint_head_tilt.lower_limit, joint_head_tilt.upper_limit]
        )
        self.joint_idx[HelloStretchIdx.HEAD_TILT] = joint_head_tilt.index
        joint_wrist_yaw = self.ref.get_joint_info_by_name("joint_wrist_yaw")
        self.range[HelloStretchIdx.WRIST_YAW] = np.array(
            [joint_wrist_yaw.lower_limit, joint_wrist_yaw.upper_limit]
        )
        self.joint_idx[HelloStretchIdx.WRIST_YAW] = joint_wrist_yaw.index
        joint_wrist_roll = self.ref.get_joint_info_by_name("joint_wrist_roll")
        self.range[HelloStretchIdx.WRIST_ROLL] = np.array(
            [joint_wrist_roll.lower_limit, joint_wrist_roll.upper_limit]
        )
        self.joint_idx[HelloStretchIdx.WRIST_ROLL] = joint_wrist_roll.index
        joint_wrist_pitch = self.ref.get_joint_info_by_name("joint_wrist_pitch")
        self.range[HelloStretchIdx.WRIST_PITCH] = np.array(
            [joint_wrist_pitch.lower_limit, joint_wrist_pitch.upper_limit]
        )
        self.joint_idx[HelloStretchIdx.WRIST_PITCH] = joint_wrist_pitch.index

        # arm position
        # TODO: fix this so that it is not hard-coded any more
        self.range[HelloStretchIdx.ARM] = np.array([0.0, 0.5])
        self.arm_idx = []
        upper_limit = 0
        for i in range(4):
            joint = self.ref.get_joint_info_by_name("joint_arm_l%d" % i)
            self.arm_idx.append(joint.index)
            # TODO remove debug statement
            # print(i, joint.name, joint.lower_limit, joint.upper_limit)
            upper_limit += joint.upper_limit

        # TODO: gripper
        self.gripper_idx = []
        for i in ["right", "left"]:
            joint = self.ref.get_joint_info_by_name("joint_gripper_finger_%s" % i)
            self.gripper_idx.append(joint.index)
            print(i, joint.name, joint.lower_limit, joint.upper_limit)
            self.range[HelloStretchIdx.GRIPPER] = (
                np.array([joint.lower_limit, joint.upper_limit]) * 0.5
            )

        self._mins = self.range[:, 0]
        self._maxs = self.range[:, 1]
        self._rngs = self.range[:, 1] - self.range[:, 0]

    def get_backend(self):
        return self.backend

    def get_object(self) -> hrb.PbArticulatedObject:
        """return back-end reference to the Bullet object"""
        return self.ref

    def _set_joint_group(self, idxs, val):
        for idx in idxs:
            self.ref.set_joint_position(idx, val)

    def vanish(self):
        """get rid of the robot"""
        self.ref.set_pose([0, 0, 1000], [0, 0, 0, 1])

    def set_config(self, q):
        assert len(q) == self.dof
        x, y, theta = q[:3]
        # quaternion = pb.getQuaternionFromEuler((0, 0, theta))
        self.ref.set_pose((0, 0, self.base_height), [0, 0, 0, 1])
        # self.ref.set_pose((x, y, self.base_height), quaternion)
        self.ref.set_joint_position(0, x)
        self.ref.set_joint_position(1, y)
        self.ref.set_joint_position(2, theta)
        for idx, qq in zip(self.joint_idx, q):
            if idx < 0:
                continue
            self.ref.set_joint_position(idx, qq)
        # Finally set the arm and gripper as groups
        self._set_joint_group(self.arm_idx, q[HelloStretchIdx.ARM] / 4.0)
        self._set_joint_group(self.gripper_idx, q[HelloStretchIdx.GRIPPER])

    def plan_look_at(self, q0, xyz):
        """assume this is a relative xyz"""
        dx, dy = xyz[:2] - q0[:2]
        theta0 = q0[2]
        thetag = np.arctan2(dy, dx)
        action = np.zeros(self.dof)

        dist = np.abs(thetag - theta0)
        # Dumb check to see if we can get the rotation right
        if dist > np.pi:
            thetag -= np.pi / 2
            dist = np.abs(thetag - theta0)
        # Getting the direction right here
        dirn = 1.0 if thetag > theta0 else -1.0
        action[2] = dist * dirn

        look_action = q0.copy()
        self.update_look_ahead(look_action)

        # Compute the angle
        head_height = 1.2
        distance = np.linalg.norm([dx, dy])

        look_action[HelloStretchIdx.HEAD_TILT] = -1 * np.arctan(
            (head_height - xyz[2]) / distance
        )

        return [action, look_action]

    def interpolate(self, q0, qg, step=None, xy_tol=0.05, theta_tol=0.01):
        """interpolate from initial to final configuration. for this robot we break it up into
        four stages:
        1) rotate to point towards final location
        2) drive to final location
        3) rotate to final orientation
        4) move everything else
        """
        if step is None:
            step = self.default_step
        qi = q0.copy()
        theta0 = q0[HelloStretchIdx.BASE_THETA]
        thetag = qg[HelloStretchIdx.BASE_THETA]
        xy0 = q0[[HelloStretchIdx.BASE_X, HelloStretchIdx.BASE_Y]]
        xyg = qg[[HelloStretchIdx.BASE_X, HelloStretchIdx.BASE_Y]]
        dist = np.linalg.norm(xy0 - xyg)
        if dist > xy_tol:
            dx, dy = xyg - xy0
            theta = np.arctan2(dy, dx)
            for qi, ai in self.interpolate_angle(
                qi, theta0, theta, step[HelloStretchIdx.BASE_THETA]
            ):
                yield qi, ai
            for qi, ai in self.interpolate_xy(
                qi, xy0, dist, step[HelloStretchIdx.BASE_X]
            ):
                yield qi, ai
        else:
            theta = theta0
        # update angle
        if np.abs(thetag - theta) > theta_tol:
            for qi, ai in self.interpolate_angle(
                qi, theta, thetag, step[HelloStretchIdx.BASE_THETA]
            ):
                yield qi, ai
        # Finally interpolate the whole joint space
        for qi, ai in self.interpolate_arm(qi, qg, step):
            yield qi, ai

    def get_link_pose(self, link_name, q=None):
        if q is not None:
            self.set_config(q)
        return self.ref.get_link_pose(link_name)

    def fk(self, q=None, as_matrix=False):
        """forward kinematics"""
        pose = self.get_link_pose(self.ee_link_name, q)
        if as_matrix:
            return to_matrix(*pose)
        return pose

    def update_head(self, qi, look_at):
        qi[HelloStretchIdx.HEAD_PAN] = look_at[0]
        qi[HelloStretchIdx.HEAD_TILT] = look_at[1]
        return qi

    def update_gripper(self, qi, open=True):
        """update target state for gripper"""
        if open:
            qi[HelloStretchIdx.GRIPPER] = STRETCH_GRIPPER_OPEN
        else:
            qi[HelloStretchIdx.GRIPPER] = STRETCH_GRIPPER_CLOSE
        return qi

    def interpolate_xy(self, qi, xy0, dist, step=0.1):
        """just move forward with step to target distance"""
        # create a trajectory here
        x, y = xy0
        theta = qi[HelloStretchIdx.BASE_THETA]
        while dist > 0:
            qi = self.update_head(qi.copy(), self.look_front)
            ai = np.zeros(self.dof)
            if dist > step:
                dx = step
            else:
                dx = dist
            dist -= dx
            x += np.cos(theta) * dx
            y += np.sin(theta) * dx
            # x += np.sin(theta) * dx
            # y += np.cos(theta) * dx
            qi[HelloStretchIdx.BASE_X] = x
            qi[HelloStretchIdx.BASE_Y] = y
            ai[0] = dx
            yield qi, ai

    def _to_ik_format(self, q):
        qi = np.zeros(self.ik_solver.get_num_joints())
        qi[0] = q[HelloStretchIdx.BASE_X]
        qi[1] = q[HelloStretchIdx.BASE_Y]
        qi[2] = q[HelloStretchIdx.BASE_THETA]
        qi[3] = q[HelloStretchIdx.LIFT]
        # Next 4 are all arm joints
        arm_ext = q[HelloStretchIdx.ARM] / 4.0
        qi[4] = arm_ext
        qi[5] = arm_ext
        qi[6] = arm_ext
        qi[7] = arm_ext
        # Wrist joints
        qi[8] = q[HelloStretchIdx.WRIST_YAW]
        qi[9] = q[HelloStretchIdx.WRIST_PITCH]
        qi[10] = q[HelloStretchIdx.WRIST_ROLL]
        return qi

    def _to_manip_format(self, q):
        qi = np.zeros(self.manip_ik_solver.get_dof())
        qi[0] = q[HelloStretchIdx.BASE_X]
        qi[1] = q[HelloStretchIdx.LIFT]
        # Next 4 are all arm joints
        arm_ext = q[HelloStretchIdx.ARM] / 4.0
        qi[2] = arm_ext
        qi[3] = arm_ext
        qi[4] = arm_ext
        qi[5] = arm_ext
        # Wrist joints
        qi[6] = q[HelloStretchIdx.WRIST_YAW]
        qi[7] = q[HelloStretchIdx.WRIST_PITCH]
        qi[8] = q[HelloStretchIdx.WRIST_ROLL]
        return qi

    def _to_plan_format(self, q):
        qi = np.zeros(self.dof)
        qi[HelloStretchIdx.BASE_X] = q[0]
        qi[HelloStretchIdx.BASE_Y] = q[1]
        qi[HelloStretchIdx.BASE_THETA] = q[2]
        qi[HelloStretchIdx.LIFT] = q[3]
        # Arm is sum of the next four joints
        qi[HelloStretchIdx.ARM] = q[4] + q[5] + q[6] + q[7]
        qi[HelloStretchIdx.WRIST_YAW] = q[8]
        qi[HelloStretchIdx.WRIST_PITCH] = q[9]
        qi[HelloStretchIdx.WRIST_ROLL] = q[10]
        return qi

    def _from_manip_format(self, q_raw, q_init):
        # combine arm telescoping joints
        # This is sort of an action representation
        # Compute the actual robot conmfiguration
        q = q_init.copy()
        # Get the theta - we can then convert this over to see where the robot will end up
        q[HelloStretchIdx.BASE_X] = q_raw[0]
        # q[HelloStretchIdx.BASE_Y] += 0
        # No change to theta
        q[HelloStretchIdx.LIFT] = q_raw[1]
        q[HelloStretchIdx.ARM] = np.sum(q_raw[2:6])
        q[HelloStretchIdx.WRIST_ROLL] = q_raw[8]
        q[HelloStretchIdx.WRIST_PITCH] = q_raw[7]
        q[HelloStretchIdx.WRIST_YAW] = q_raw[6]
        return q

    def ik(self, pose, q0):
        pos, rot = pose
        se3 = pb.getMatrixFromQuaternion(rot)
        pose = np.eye(4)
        pose[:3, :3] = np.array(se3).reshape(3, 3)
        x, y, z = pos
        pose[:3, 3] = np.array([x, y, z - self.base_height])
        q = self.ik_solver.ik(pose, self._to_ik_format(q0))
        if q is not None:
            return self._to_plan_format(q)
        else:
            return None

    def manip_ik(
        self, pose_query, q0=None, relative: bool = True, update_pb: bool = True
    ):
        """IK in manipulation mode. Takes in a 4x4 pose_query matrix in se(3) and initial
        configuration of the robot.

        By default move relative. easier that way.
        """

        if q0 is None:
            q0 = STRETCH_HOME_Q
        # Perform IK
        # These should be relative to the robot's base
        if relative:
            pos, quat = pose_query
        else:
            # We need to compute this relative to the robot...
            # So how do we do that?
            # This logic currently in local hello robot client
            raise NotImplementedError()
        _q = self.manip_ik_solver.compute_ik(pos, quat, self._to_manip_format(q0))
        q = self._from_manip_format(_q, q0)
        self.set_config(q)
        return q

    def get_ee_pose(self, q=None):
        if q is not None:
            self.set_config(q)
        return self.ref.get_link_pose(STRETCH_GRASP_FRAME)

    def update_look_front(self, q):
        """look in front so we can see the floor"""
        return self.update_head(q, self.look_front)

    def update_look_ahead(self, q):
        """look straight ahead; cannot see terrain"""
        return self.update_head(q, self.look_ahead)

    def update_look_at_ee(self, q):
        """turn and look at ee area"""
        return self.update_head(q, self.look_at_ee)

    def interpolate_angle(self, qi, theta0, thetag, step=0.1):
        """just rotate to target angle"""
        if theta0 > thetag:
            thetag2 = thetag + 2 * np.pi
        else:
            thetag2 = thetag - 2 * np.pi
        dist1 = np.abs(thetag - theta0)
        dist2 = np.abs(thetag2 - theta0)
        # TODO remove debug code
        # print("....", qi)
        print("interp from", theta0, "to", thetag, "or maybe", thetag2)
        # print("dists =", dist1, dist2)
        if dist2 < dist1:
            dist = dist2
            thetag = thetag2
        else:
            dist = dist1
        # Dumb check to see if we can get the rotation right
        # if dist > np.pi:
        #    thetag -= np.pi/2
        #    dist = np.abs(thetag - theta0)
        # TODO remove debug code
        # print(" > interp from", theta0, "to", thetag)
        # Getting the direction right here
        dirn = 1.0 if thetag > theta0 else -1.0
        while dist > 0:
            qi = qi.copy()
            ai = np.zeros(self.dof)
            # TODO: we should handle look differently
            # qi = self.update_head(qi, self.look_front)
            if dist > step:
                dtheta = step
            else:
                dtheta = dist
            dist -= dtheta
            ai[2] = dirn * dtheta
            qi[HelloStretchIdx.BASE_THETA] += dirn * dtheta
            yield qi, ai

    def interpolate_arm(self, q0, qg, step=None):
        if step is None:
            step = self.default_step
        qi = q0
        while np.any(np.abs(qi - qg) > self.default_tols):
            qi = qi.copy()
            ai = qi.copy()
            ai[:3] = np.zeros(3)  # action does not move the base
            # TODO: we should handle look differently
            qi = self.update_head(qi.copy(), self.look_at_ee)
            dq = qg - qi
            dq = np.clip(dq, -1 * step, step)
            qi += dq
            qi = self.update_head(qi, self.look_at_ee)
            yield qi, ai

    def is_colliding(self, other):
        return self.ref.is_colliding(other)

    def extend_arm_to(self, q, arm):
        """
        Extend the arm by a certain amound
        Move the base as well to compensate.

        This is purely a helper function to make sure that we can find poses at which we can
        extend the arm in order to grasp.
        """
        a0 = q[HelloStretchIdx.ARM]
        a1 = arm
        q = q.copy()
        q[HelloStretchIdx.ARM] = a1
        theta = q[HelloStretchIdx.BASE_THETA] + np.pi / 2
        da = a1 - a0
        dx, dy = da * np.cos(theta), da * np.sin(theta)
        q[HelloStretchIdx.BASE_X] += dx
        q[HelloStretchIdx.BASE_Y] += dy
        return q

    def validate(self, q=None, ignored=[], distance=0.0, verbose=False):
        """
        Check collisions against different obstacles
        q = configuration to test
        ignored = other objects to NOT check against
        """
        self.set_config(q)
        # Check robot height
        if q[HelloStretchIdx.LIFT] >= 1.0:
            return False
        # Check links against obstacles
        for name, obj in self.backend.objects.items():
            if obj.id == self.ref.id:
                continue
            elif obj.id in ignored:
                continue
            elif self.ref.is_colliding(obj, distance=distance):
                if verbose:
                    print("colliding with", name)
                return False
        return True


if __name__ == "__main__":
    robot = HelloStretch()
    q0 = STRETCH_HOME_Q.copy()
    q1 = STRETCH_HOME_Q.copy()
    q0[2] = -1.18
    q1[2] = -1.1
    for state, action in robot.interpolate_angle(q0, q0[2], q1[2]):
        print(action)<|MERGE_RESOLUTION|>--- conflicted
+++ resolved
@@ -2,18 +2,10 @@
 #
 # This source code is licensed under the MIT license found in the
 # LICENSE file in the root directory of this source tree.
-<<<<<<< HEAD
-import os
-from pdb import post_mortem
-
-import numpy as np
-=======
-
 import os
 
 import numpy as np
 import pybullet as pb
->>>>>>> 668fa60f
 import trimesh.transformations as tra
 
 import home_robot.utils.bullet as hrb
