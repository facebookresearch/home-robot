from enum import Enum
from typing import Any, Dict, List, Tuple

from home_robot.agent.objectnav_agent import ObjectNavAgent
from home_robot.core.abstract_agent import Agent
from home_robot.core.interfaces import Action, DiscreteNavigationAction, Observations


class SimpleTaskState(Enum):
    """Track task state."""

    NOT_STARTED = 0
    FIND_OBJECT = 1
    ORIENT_OBJ = 2
    PICK_OBJECT = 3
    ORIENT_NAV = 4
    FIND_GOAL = 5
    ORIENT_PLACE = 6
    PLACE_OBJECT = 7


class PickAndPlaceAgent(Agent):
    """Create a simple version of a pick and place agent which uses a 2D semantic map to find
    objects and try to grasp them."""

    # For debugging
    # Force the robot to jump right to an attempt to pick objects

    def __init__(
        self, config, device_id: int = 0, skip_find_object=False, skip_place=False
    ):
        """Create the component object nav agent"""

        # Flags used for skipping through state machine when debugging
        self.skip_find_object = skip_find_object
        self.skip_place = skip_place

        # Agent for object nav
        self.object_nav_agent = ObjectNavAgent(config, device_id)
        self.reset()

    def reset(self):
        """Clear internal task state and reset component agents."""
        self.state = SimpleTaskState.FIND_OBJECT
        self.object_nav_agent.reset()

    def _preprocess_obs_for_find(self, obs: Observations) -> Observations:
        task_info = obs.task_observations
<<<<<<< HEAD
        obs.task_observations["recep_goal"] = task_info["place_recep_id"]
=======
        obs.task_observations["recep_goal"] = task_info["start_recep_id"]
>>>>>>> dc6d39fe
        obs.task_observations["object_goal"] = task_info["object_id"]
        obs.task_observations["goal_name"] = task_info["object_name"]
        return obs

    def _preprocess_obs_for_place(self, obs: Observations) -> Observations:
        task_info = obs.task_observations
        obs.task_observations["recep_goal"] = task_info["place_recep_id"]
        obs.task_observations["object_goal"] = None
        obs.task_observations["goal_name"] = task_info["place_recep_name"]
        return obs

    def act(self, obs: Observations) -> Tuple[Action, Dict[str, Any]]:
        """
        Act end-to-end. Checks the current internal task state; will call the appropriate agent.

        Arguments:
            obs: home_robot observation

        Returns:
            action: home_robot action
            info: additional information (e.g., for debugging, visualization)
        """
        action = DiscreteNavigationAction.STOP
        action_info = None
        # Look for the goal object.
        if self.state == SimpleTaskState.FIND_OBJECT:
            obs = self._preprocess_obs_for_find(obs)
            action, action_info = self.object_nav_agent.act(obs)
            if self.skip_find_object:
                print("-> Actually predicted:", action)
                action = DiscreteNavigationAction.STOP
<<<<<<< HEAD
            if action == DiscreteNavigationAction.STOP:
=======
                self.state = SimpleTaskState.PICK_OBJECT
            elif action == DiscreteNavigationAction.STOP:
>>>>>>> dc6d39fe
                self.state = SimpleTaskState.ORIENT_OBJ
        # If we have found the object, then try to pick it up.
        if self.state == SimpleTaskState.ORIENT_OBJ:
            # Try to grab the object.
            # If we grasped the object, then we should increment our state again
            self.state = SimpleTaskState.PICK_OBJECT
            return DiscreteNavigationAction.MANIPULATION_MODE, action_info
        if self.state == SimpleTaskState.PICK_OBJECT:
            # Try to grab the object
            if not self.skip_place:
                self.state = SimpleTaskState.ORIENT_NAV
            return DiscreteNavigationAction.PICK_OBJECT, action_info
        elif self.state == SimpleTaskState.ORIENT_NAV:
            return DiscreteNavigationAction.NAVIGATION_MODE, action_info
        elif self.state == SimpleTaskState.FIND_GOAL:
            # Find the goal location
            obs = self._preprocess_obs_for_place(obs)
            action, action_info = self.object_nav_agent.act(obs)
        # If we did not find anything else to do, just stop
        return action, action_info<|MERGE_RESOLUTION|>--- conflicted
+++ resolved
@@ -46,11 +46,7 @@
 
     def _preprocess_obs_for_find(self, obs: Observations) -> Observations:
         task_info = obs.task_observations
-<<<<<<< HEAD
-        obs.task_observations["recep_goal"] = task_info["place_recep_id"]
-=======
         obs.task_observations["recep_goal"] = task_info["start_recep_id"]
->>>>>>> dc6d39fe
         obs.task_observations["object_goal"] = task_info["object_id"]
         obs.task_observations["goal_name"] = task_info["object_name"]
         return obs
@@ -82,12 +78,8 @@
             if self.skip_find_object:
                 print("-> Actually predicted:", action)
                 action = DiscreteNavigationAction.STOP
-<<<<<<< HEAD
-            if action == DiscreteNavigationAction.STOP:
-=======
                 self.state = SimpleTaskState.PICK_OBJECT
             elif action == DiscreteNavigationAction.STOP:
->>>>>>> dc6d39fe
                 self.state = SimpleTaskState.ORIENT_OBJ
         # If we have found the object, then try to pick it up.
         if self.state == SimpleTaskState.ORIENT_OBJ:
