--- conflicted
+++ resolved
@@ -74,12 +74,7 @@
         self.matching = GoatMatching(
             device=0,  # config.simulator_gpu_id
             score_func=self.goal_policy_config.score_function,
-<<<<<<< HEAD
-            num_sem_categories=self.num_sem_categories,
-=======
-            score_thresh=self.goal_policy_config.score_thresh,
             num_sem_categories=config.AGENT.SEMANTIC_MAP.num_sem_categories,
->>>>>>> fad6030c
             config=config.AGENT.SUPERGLUE,
             default_vis_dir=f"{config.DUMP_LOCATION}/images/{config.EXP_NAME}",
             print_images=config.PRINT_IMAGES,
