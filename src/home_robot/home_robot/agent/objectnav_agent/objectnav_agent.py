# Copyright (c) Meta Platforms, Inc. and affiliates.
#
# This source code is licensed under the MIT license found in the
# LICENSE file in the root directory of this source tree.

from typing import Any, Dict, List, Tuple

import numpy as np
import torch
from torch.nn import DataParallel

import home_robot.utils.pose as pu
from home_robot.core.abstract_agent import Agent
from home_robot.core.interfaces import DiscreteNavigationAction, Observations
from home_robot.mapping.semantic.categorical_2d_semantic_map_state import (
    Categorical2DSemanticMapState,
)
from home_robot.mapping.semantic.instance_tracking_modules import InstanceMemory
from home_robot.navigation_planner.discrete_planner import DiscretePlanner

from .objectnav_agent_module import ObjectNavAgentModule

# For visualizing exploration issues
debug_frontier_map = False


class ObjectNavAgent(Agent):
    """Simple object nav agent based on a 2D semantic map"""

    # Flag for debugging data flow and task configuraiton
    verbose = False

    def __init__(self, config, device_id: int = 0):
        self.max_steps = config.AGENT.max_steps
        self.num_environments = config.NUM_ENVIRONMENTS
        self.store_all_categories_in_map = getattr(
            config.AGENT, "store_all_categories", False
        )
        if config.AGENT.panorama_start:
            self.panorama_start_steps = int(360 / config.ENVIRONMENT.turn_angle)
        else:
            self.panorama_start_steps = 0

        self.instance_memory = None
        self.record_instance_ids = getattr(
            config.AGENT.SEMANTIC_MAP, "record_instance_ids", False
        )

        if self.record_instance_ids:
            self.instance_memory = InstanceMemory(
                self.num_environments,
                config.AGENT.SEMANTIC_MAP.du_scale,
                debug_visualize=config.PRINT_IMAGES,
            )

        self._module = ObjectNavAgentModule(
            config, instance_memory=self.instance_memory
        )

        if config.NO_GPU:
            self.device = torch.device("cpu")
            self.module = self._module
        else:
            self.device_id = device_id
            self.device = torch.device(f"cuda:{self.device_id}")
            self._module = self._module.to(self.device)
            # Use DataParallel only as a wrapper to move model inputs to GPU
            self.module = DataParallel(self._module, device_ids=[self.device_id])

        self.visualize = config.VISUALIZE or config.PRINT_IMAGES
        self.use_dilation_for_stg = config.AGENT.PLANNER.use_dilation_for_stg
        self.semantic_map = Categorical2DSemanticMapState(
            device=self.device,
            num_environments=self.num_environments,
            num_sem_categories=config.AGENT.SEMANTIC_MAP.num_sem_categories,
            map_resolution=config.AGENT.SEMANTIC_MAP.map_resolution,
            map_size_cm=config.AGENT.SEMANTIC_MAP.map_size_cm,
            global_downscaling=config.AGENT.SEMANTIC_MAP.global_downscaling,
            record_instance_ids=getattr(
                config.AGENT.SEMANTIC_MAP, "record_instance_ids", False
            ),
            max_instances=getattr(config.AGENT.SEMANTIC_MAP, "max_instances", 0),
            evaluate_instance_tracking=getattr(
                config.AGENT.SEMANTIC_MAP, "evaluate_instance_tracking", False
            ),
            instance_memory=self.instance_memory,
        )
        agent_radius_cm = config.AGENT.radius * 100.0
        agent_cell_radius = int(
            np.ceil(agent_radius_cm / config.AGENT.SEMANTIC_MAP.map_resolution)
        )
        self.planner = DiscretePlanner(
            turn_angle=config.ENVIRONMENT.turn_angle,
            collision_threshold=config.AGENT.PLANNER.collision_threshold,
            step_size=config.AGENT.PLANNER.step_size,
            obs_dilation_selem_radius=config.AGENT.PLANNER.obs_dilation_selem_radius,
            goal_dilation_selem_radius=config.AGENT.PLANNER.goal_dilation_selem_radius,
            map_size_cm=config.AGENT.SEMANTIC_MAP.map_size_cm,
            map_resolution=config.AGENT.SEMANTIC_MAP.map_resolution,
            visualize=config.VISUALIZE,
            print_images=config.PRINT_IMAGES,
            dump_location=config.DUMP_LOCATION,
            exp_name=config.EXP_NAME,
            agent_cell_radius=agent_cell_radius,
            min_obs_dilation_selem_radius=config.AGENT.PLANNER.min_obs_dilation_selem_radius,
            map_downsample_factor=config.AGENT.PLANNER.map_downsample_factor,
            map_update_frequency=config.AGENT.PLANNER.map_update_frequency,
            discrete_actions=config.AGENT.PLANNER.discrete_actions,
        )
        self.one_hot_encoding = torch.eye(
            config.AGENT.SEMANTIC_MAP.num_sem_categories, device=self.device
        )

        self.goal_update_steps = self._module.goal_update_steps
        self.timesteps = None
        self.timesteps_before_goal_update = None
        self.episode_panorama_start_steps = None
        self.last_poses = None
        self.verbose = config.AGENT.PLANNER.verbose

        self.evaluate_instance_tracking = getattr(
            config.AGENT.SEMANTIC_MAP, "evaluate_instance_tracking", False
        )
        self.one_hot_instance_encoding = None
        if self.evaluate_instance_tracking:
            self.one_hot_instance_encoding = torch.eye(
                config.AGENT.SEMANTIC_MAP.max_instances + 1, device=self.device
            )

    # ------------------------------------------------------------------
    # Inference methods to interact with vectorized simulation
    # environments
    # ------------------------------------------------------------------

    @torch.no_grad()
    def prepare_planner_inputs(
        self,
        obs: torch.Tensor,
        pose_delta: torch.Tensor,
        object_goal_category: torch.Tensor = None,
        start_recep_goal_category: torch.Tensor = None,
        end_recep_goal_category: torch.Tensor = None,
        nav_to_recep: torch.Tensor = None,
        camera_pose: torch.Tensor = None,
    ) -> Tuple[List[dict], List[dict]]:
        """Prepare low-level planner inputs from an observation - this is
        the main inference function of the agent that lets it interact with
        vectorized environments.

        This function assumes that the agent has been initialized.

        Args:
            obs: current frame containing (RGB, depth, segmentation) of shape
             (num_environments, 3 + 1 + num_sem_categories, frame_height, frame_width)
            pose_delta: sensor pose delta (dy, dx, dtheta) since last frame
             of shape (num_environments, 3)
            object_goal_category: semantic category of small object goals
            start_recep_goal_category: semantic category of start receptacle goals
            end_recep_goal_category: semantic category of end receptacle goals
            camera_pose: camera extrinsic pose of shape (num_environments, 4, 4)

        Returns:
            planner_inputs: list of num_environments planner inputs dicts containing
                obstacle_map: (M, M) binary np.ndarray local obstacle map
                 prediction
                sensor_pose: (7,) np.ndarray denoting global pose (x, y, o)
                 and local map boundaries planning window (gx1, gx2, gy1, gy2)
                goal_map: (M, M) binary np.ndarray denoting goal location
            vis_inputs: list of num_environments visualization info dicts containing
                explored_map: (M, M) binary np.ndarray local explored map
                 prediction
                semantic_map: (M, M) np.ndarray containing local semantic map
                 predictions
        """
        dones = torch.tensor([False] * self.num_environments)
        update_global = torch.tensor(
            [
                self.timesteps_before_goal_update[e] == 0
                for e in range(self.num_environments)
            ]
        )

        if object_goal_category is not None:
            object_goal_category = object_goal_category.unsqueeze(1)
        if start_recep_goal_category is not None:
            start_recep_goal_category = start_recep_goal_category.unsqueeze(1)
        if end_recep_goal_category is not None:
            end_recep_goal_category = end_recep_goal_category.unsqueeze(1)
        (
            goal_map,
            found_goal,
            frontier_map,
            self.semantic_map.local_map,
            self.semantic_map.global_map,
            seq_local_pose,
            seq_global_pose,
            seq_lmb,
            seq_origins,
        ) = self.module(
            obs.unsqueeze(1),
            pose_delta.unsqueeze(1),
            dones.unsqueeze(1),
            update_global.unsqueeze(1),
            camera_pose,
            self.semantic_map.local_map,
            self.semantic_map.global_map,
            self.semantic_map.local_pose,
            self.semantic_map.global_pose,
            self.semantic_map.lmb,
            self.semantic_map.origins,
            seq_object_goal_category=object_goal_category,
            seq_start_recep_goal_category=start_recep_goal_category,
            seq_end_recep_goal_category=end_recep_goal_category,
            seq_nav_to_recep=nav_to_recep,
        )

        self.semantic_map.local_pose = seq_local_pose[:, -1]
        self.semantic_map.global_pose = seq_global_pose[:, -1]
        self.semantic_map.lmb = seq_lmb[:, -1]
        self.semantic_map.origins = seq_origins[:, -1]

        goal_map = goal_map.squeeze(1).cpu().numpy()
        found_goal = found_goal.squeeze(1).cpu()

        for e in range(self.num_environments):
            self.semantic_map.update_frontier_map(e, frontier_map[e][0].cpu().numpy())
            if found_goal[e]:
                self.semantic_map.update_global_goal_for_env(e, goal_map[e])
            elif self.timesteps_before_goal_update[e] == 0:
                self.semantic_map.update_global_goal_for_env(e, goal_map[e])
                self.timesteps_before_goal_update[e] = self.goal_update_steps
            self.timesteps[e] = self.timesteps[e] + 1
            self.timesteps_before_goal_update[e] = (
                self.timesteps_before_goal_update[e] - 1
            )
            if self.timesteps_before_goal_update[e] < 0:
                self.timesteps_before_goal_update[e] = self.goal_update_steps

        if debug_frontier_map:
            import matplotlib.pyplot as plt

            plt.subplot(131)
            plt.imshow(self.semantic_map.get_frontier_map(e))
            plt.subplot(132)
            plt.imshow(frontier_map[e][0])
            plt.subplot(133)
            plt.imshow(self.semantic_map.get_goal_map(e))
            plt.show()

        planner_inputs = [
            {
                "obstacle_map": self.semantic_map.get_obstacle_map(e),
                "goal_map": self.semantic_map.get_goal_map(e),
                "frontier_map": self.semantic_map.get_frontier_map(e),
                "sensor_pose": self.semantic_map.get_planner_pose_inputs(e),
                "found_goal": found_goal[e].item(),
            }
            for e in range(self.num_environments)
        ]
        if self.visualize:
            vis_inputs = [
                {
                    "explored_map": self.semantic_map.get_explored_map(e),
                    "semantic_map": self.semantic_map.get_semantic_map(e),
                    "been_close_map": self.semantic_map.get_been_close_map(e),
                    "timestep": self.timesteps[e],
                }
                for e in range(self.num_environments)
            ]
            if self.record_instance_ids:
                for e in range(self.num_environments):
                    vis_inputs[e]["instance_map"] = self.semantic_map.get_instance_map(
                        e
                    )

        else:
            vis_inputs = [{} for e in range(self.num_environments)]
        return planner_inputs, vis_inputs

    def reset_vectorized(self):
        """Initialize agent state."""
        self.timesteps = [0] * self.num_environments
        self.timesteps_before_goal_update = [0] * self.num_environments
        self.last_poses = [np.zeros(3)] * self.num_environments
        self.semantic_map.init_map_and_pose()
        self.episode_panorama_start_steps = self.panorama_start_steps
        self.planner.reset()

    def reset_vectorized_for_env(self, e: int):
        """Initialize agent state for a specific environment."""
        self.timesteps[e] = 0
        self.timesteps_before_goal_update[e] = 0
        self.last_poses[e] = np.zeros(3)
        self.semantic_map.init_map_and_pose_for_env(e)
        self.episode_panorama_start_steps = self.panorama_start_steps
        self.planner.reset()

    # ---------------------------------------------------------------------
    # Inference methods to interact with the robot or a single un-vectorized
    # simulation environment
    # ---------------------------------------------------------------------

    def reset(self):
        """Initialize agent state."""
        self.reset_vectorized()
        self.planner.reset()

    def get_nav_to_recep(self):
        return None

    def act(self, obs: Observations) -> Tuple[DiscreteNavigationAction, Dict[str, Any]]:
        """Act end-to-end."""
        # t0 = time.time()

        # 1 - Obs preprocessing
        (
            obs_preprocessed,
            pose_delta,
            object_goal_category,
            start_recep_goal_category,
            end_recep_goal_category,
            goal_name,
            camera_pose,
        ) = self._preprocess_obs(obs)

        # t1 = time.time()
        # print(f"[Agent] Obs preprocessing time: {t1 - t0:.2f}")

        # 2 - Semantic mapping + policy
        planner_inputs, vis_inputs = self.prepare_planner_inputs(
            obs_preprocessed,
            pose_delta,
            object_goal_category=object_goal_category,
            start_recep_goal_category=start_recep_goal_category,
            end_recep_goal_category=end_recep_goal_category,
            camera_pose=camera_pose,
            nav_to_recep=self.get_nav_to_recep(),
        )

        # t2 = time.time()
        # print(f"[Agent] Semantic mapping and policy time: {t2 - t1:.2f}")

        # 3 - Planning
        closest_goal_map = None
        short_term_goal = None
        dilated_obstacle_map = None
        if planner_inputs[0]["found_goal"]:
            self.episode_panorama_start_steps = 0
        if self.timesteps[0] < self.episode_panorama_start_steps:
            action = DiscreteNavigationAction.TURN_RIGHT
        elif self.timesteps[0] > self.max_steps:
            action = DiscreteNavigationAction.STOP
        else:
            (
                action,
                closest_goal_map,
                short_term_goal,
                dilated_obstacle_map,
            ) = self.planner.plan(
                **planner_inputs[0],
                use_dilation_for_stg=self.use_dilation_for_stg,
                timestep=self.timesteps[0],
                debug=self.verbose,
            )

        # t3 = time.time()
        # print(f"[Agent] Planning time: {t3 - t2:.2f}")
        # print(f"[Agent] Total time: {t3 - t0:.2f}")
        # print()

        vis_inputs[0]["goal_name"] = obs.task_observations["goal_name"]
        if self.visualize:
            vis_inputs[0]["semantic_frame"] = obs.task_observations["semantic_frame"]
            vis_inputs[0]["closest_goal_map"] = closest_goal_map
            vis_inputs[0]["third_person_image"] = obs.third_person_image
            vis_inputs[0]["short_term_goal"] = None
            vis_inputs[0]["dilated_obstacle_map"] = dilated_obstacle_map
<<<<<<< HEAD
            vis_inputs[0]["semantic_map_config"] = self.config.AGENT.SEMANTIC_MAP
=======
            vis_inputs[0]["instance_memory"] = self.instance_memory
>>>>>>> 72d7c2f7
        info = {**planner_inputs[0], **vis_inputs[0]}
        return action, info

    def _preprocess_obs(self, obs: Observations):
        """Take a home-robot observation, preprocess it to put it into the correct format for the
        semantic map."""
        rgb = torch.from_numpy(obs.rgb).to(self.device)
        depth = (
            torch.from_numpy(obs.depth).unsqueeze(-1).to(self.device) * 100.0
        )  # m to cm
        if self.store_all_categories_in_map:
            semantic = obs.semantic
            obj_goal_idx = obs.task_observations["object_goal"]
            if "start_recep_goal" in obs.task_observations:
                start_recep_idx = obs.task_observations["start_recep_goal"]
            if "end_recep_goal" in obs.task_observations:
                end_recep_idx = obs.task_observations["end_recep_goal"]
        else:
            semantic = np.full_like(obs.semantic, 4)
            obj_goal_idx, start_recep_idx, end_recep_idx = 1, 2, 3
            semantic[
                obs.semantic == obs.task_observations["object_goal"]
            ] = obj_goal_idx
            if "start_recep_goal" in obs.task_observations:
                semantic[
                    obs.semantic == obs.task_observations["start_recep_goal"]
                ] = start_recep_idx
            if "end_recep_goal" in obs.task_observations:
                semantic[
                    obs.semantic == obs.task_observations["end_recep_goal"]
                ] = end_recep_idx

        semantic = self.one_hot_encoding[torch.from_numpy(semantic).to(self.device)]

        obs_preprocessed = torch.cat([rgb, depth, semantic], dim=-1)
        if self.record_instance_ids:
            instances = obs.task_observations["instance_map"]
            # first create a mapping to 1, 2, ... num_instances
            instance_ids = np.unique(instances)
            # map instance id to index
            instance_id_to_idx = {
                instance_id: idx for idx, instance_id in enumerate(instance_ids)
            }
            # convert instance ids to indices, use vectorized lookup
            instances = torch.from_numpy(
                np.vectorize(instance_id_to_idx.get)(instances)
            ).to(self.device)
            # create a one-hot encoding
            instances = torch.eye(len(instance_ids), device=self.device)[instances]
            obs_preprocessed = torch.cat([obs_preprocessed, instances], dim=-1)

        if self.evaluate_instance_tracking:
            gt_instance_ids = (
                torch.from_numpy(obs.task_observations["gt_instance_ids"])
                .to(self.device)
                .long()
            )
            gt_instance_ids = self.one_hot_instance_encoding[gt_instance_ids]
            obs_preprocessed = torch.cat([obs_preprocessed, gt_instance_ids], dim=-1)

        obs_preprocessed = obs_preprocessed.unsqueeze(0).permute(0, 3, 1, 2)

        curr_pose = np.array([obs.gps[0], obs.gps[1], obs.compass[0]])
        pose_delta = torch.tensor(
            pu.get_rel_pose_change(curr_pose, self.last_poses[0])
        ).unsqueeze(0)
        self.last_poses[0] = curr_pose
        object_goal_category = None
        end_recep_goal_category = None
        if (
            "object_goal" in obs.task_observations
            and obs.task_observations["object_goal"] is not None
        ):
            if self.verbose:
                print("object goal =", obs.task_observations["object_goal"])
            object_goal_category = torch.tensor(obj_goal_idx).unsqueeze(0)
        start_recep_goal_category = None
        if (
            "start_recep_goal" in obs.task_observations
            and obs.task_observations["start_recep_goal"] is not None
        ):
            if self.verbose:
                print("start_recep goal =", obs.task_observations["start_recep_goal"])
            start_recep_goal_category = torch.tensor(start_recep_idx).unsqueeze(0)
        if (
            "end_recep_goal" in obs.task_observations
            and obs.task_observations["end_recep_goal"] is not None
        ):
            if self.verbose:
                print("end_recep goal =", obs.task_observations["end_recep_goal"])
            end_recep_goal_category = torch.tensor(end_recep_idx).unsqueeze(0)
        goal_name = [obs.task_observations["goal_name"]]

        camera_pose = obs.camera_pose
        if camera_pose is not None:
            camera_pose = torch.tensor(np.asarray(camera_pose)).unsqueeze(0)
        return (
            obs_preprocessed,
            pose_delta,
            object_goal_category,
            start_recep_goal_category,
            end_recep_goal_category,
            goal_name,
            camera_pose,
        )<|MERGE_RESOLUTION|>--- conflicted
+++ resolved
@@ -375,11 +375,8 @@
             vis_inputs[0]["third_person_image"] = obs.third_person_image
             vis_inputs[0]["short_term_goal"] = None
             vis_inputs[0]["dilated_obstacle_map"] = dilated_obstacle_map
-<<<<<<< HEAD
             vis_inputs[0]["semantic_map_config"] = self.config.AGENT.SEMANTIC_MAP
-=======
             vis_inputs[0]["instance_memory"] = self.instance_memory
->>>>>>> 72d7c2f7
         info = {**planner_inputs[0], **vis_inputs[0]}
         return action, info
 
