--- conflicted
+++ resolved
@@ -35,13 +35,7 @@
 ):
     """publish observation for use by the UI"""
     # NOTE: this requires 'pip install atomicwrites'
-<<<<<<< HEAD
-    timestep = len(model.voxel_map.observations) - 1
     with atomic_write(f"{path}/viz_data/{timestep}.pkl", mode="wb") as f:
-=======
-    # timestep = len(model.voxel_map.observations) - 1
-    with atomic_write(f"{path}/{timestep}.pkl", mode="wb") as f:
->>>>>>> 368d0059
         instances = model.voxel_map.get_instances()
         model_obs = model.voxel_map.observations[-1]
         if len(instances) > 0:
@@ -161,10 +155,17 @@
             start_demo_ui_server()
         if parameters["chat"]:
             self.chat = DemoChat(f"{self.path}/demo_chat.json")
+            if self.parameters["limited_obs_publish_sleep"] > 0:
+                self._publisher = Interval(
+                    self.publish_limited_obs,
+                    sleep_time=self.parameters["limited_obs_publish_sleep"],
+                )
+            else:
+                self._publisher = None
         else:
             self.chat = None
-
-<<<<<<< HEAD
+            self._publisher = None
+
     def get_plan_from_vlm(self):
         """This is a connection to a remote thing for getting language commands"""
         assert self.rpc_stub is not None, "must have RPC stub to connect to remote VLM"
@@ -203,32 +204,26 @@
             return self.parameters["command"]
         else:
             return self.ask("please type any task you want the robot to do: ")
-=======
-        if self.chat:
-            self._publisher = Interval(
-                self.publish_limited_obs,
-                sleep_time=parameters["limited_obs_publish_sleep"],
-            )
->>>>>>> 368d0059
 
     def __del__(self):
         """Clean up at the end if possible"""
         if self.parameters["start_ui_server"]:
             stop_demo_ui_server()
-        self._publisher.cancel()
+        if self._publisher is not None:
+            self._publisher.cancel()
 
     def publish_limited_obs(self):
         obs = self.robot.get_observation()
         self.obs_count += 1
-        with atomic_write(f"{self.path}/{self.obs_count}.pkl", mode="wb") as f:
-            logger.info(
-                f"Saving limited observation to pickle file: {f'{self.path}/{self.obs_count}.pkl'}"
+        with atomic_write(f"{self.path}/viz_data/{self.obs_count}.pkl", mode="wb") as f:
+            logger.trace(
+                f"Saving limited observation to pickle file: {f'{self.path}/viz_data/{self.obs_count}.pkl'}"
             )
             pickle.dump(
                 dict(
                     obs=obs,
                     limited_obs=True,
-                    current_state=self.state,
+                    current_state=self.current_state,
                 ),
                 f,
             )
