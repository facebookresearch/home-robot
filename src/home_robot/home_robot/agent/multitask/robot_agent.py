# Copyright (c) Meta Platforms, Inc. and affiliates.
#
# This source code is licensed under the MIT license found in the
# LICENSE file in the root directory of this source tree.
import copy
import datetime
import os
import pickle
import time
from pathlib import Path
from typing import Any, Dict, List, Optional, Tuple

import clip
import numpy as np
import torch
from atomicwrites import atomic_write
from loguru import logger
from PIL import Image
from torchvision import transforms
from transformers import Owlv2ForObjectDetection, Owlv2Processor

from home_robot.agent.multitask import Parameters
from home_robot.core.robot import GraspClient, RobotClient
from home_robot.mapping.instance import Instance
from home_robot.mapping.voxel import (
    SparseVoxelMap,
    SparseVoxelMapNavigationSpace,
    plan_to_frontier,
)
from home_robot.motion import (
    ConfigurationSpace,
    PlanResult,
    RRTConnect,
    Shortcut,
    SimplifyXYT,
)
from home_robot.perception.encoders import get_encoder
from home_robot.utils.demo_chat import (
    DemoChat,
    start_demo_ui_server,
    stop_demo_ui_server,
)
from home_robot.utils.threading import Interval


def publish_obs(
    model: SparseVoxelMapNavigationSpace,
    path: str,
    state: str,
    timestep: int,
    target_id: Dict[str, int] = None,
):
    """publish observation for use by the UI. For now this works by writing files to disk."""
    # NOTE: this requires 'pip install atomicwrites'
    with atomic_write(f"{path}/{timestep}.pkl", mode="wb") as f:
        instances = model.voxel_map.get_instances()
        model_obs = model.voxel_map.observations[-1]
        if len(instances) > 0:
            bounds, names = zip(*[(v.bounds, v.category_id) for v in instances])
            bounds = torch.stack(bounds, dim=0)
            names = torch.stack(names, dim=0).unsqueeze(-1)
            scores = torch.tensor([ins.score for ins in instances])
            embeds = (
                torch.stack(
                    [
                        ins.get_image_embedding(aggregation_method="mean")
                        for ins in instances
                    ]
                )
                .cpu()
                .detach()
            )
        else:
            bounds = torch.zeros(0, 3, 2)
            names = torch.zeros(0, 1)
            scores = torch.zeros(
                0,
            )
            embeds = torch.zeros(0, 512)

        # Map
        obstacles, explored = model.voxel_map.get_2d_map()
        obstacles = obstacles.int()
        explored = explored.int()

        logger.info(f"Saving observation to pickle file: {f'{path}/{timestep}.pkl'}")
        pickle.dump(
            dict(
                limited_obs=False,
                rgb=model_obs.rgb.cpu().detach(),
                depth=model_obs.depth.cpu().detach(),
                instance_image=model_obs.instance.cpu().detach(),
                instance_classes=model_obs.instance_classes.cpu().detach(),
                instance_scores=model_obs.instance_scores.cpu().detach(),
                camera_pose=model_obs.camera_pose.cpu().detach(),
                camera_K=model_obs.camera_K.cpu().detach(),
                xyz_frame=model_obs.xyz_frame,
                box_bounds=bounds,
                box_names=names,
                box_scores=scores,
                box_embeddings=embeds,
                obstacles=obstacles.cpu().detach(),
                explored=explored.cpu().detach(),
                current_state=state,
                target_id=target_id,
            ),
            f,
        )

    # Print out all the instances we have seen
    for i, instance in enumerate(model.voxel_map.get_instances()):
        for j, view in enumerate(instance.instance_views):
            filename = f"{path}/instances/instance{i}_view{j}.png"
            if not os.path.exists(filename):
                image = Image.fromarray(view.cropped_image.byte().cpu().numpy())
                image.save(filename)


class RobotAgent:
    """Basic demo code. Collects everything that we need to make this work."""

    _retry_on_fail = False

    def __init__(
        self,
        robot: RobotClient,
        semantic_sensor,
        parameters: Dict[str, Any],
        grasp_client: Optional[GraspClient] = None,
        voxel_map: Optional[SparseVoxelMap] = None,
        rpc_stub=None,
    ):
        if isinstance(parameters, Dict):
            self.parameters = Parameters(**parameters)
        elif isinstance(parameters, Parameters):
            self.parameters = parameters
        else:
            raise RuntimeError(f"parameters of unsupported type: {type(parameters)}")
        self.robot = robot
        self.rpc_stub = rpc_stub
        self.grasp_client = grasp_client

        self.semantic_sensor = semantic_sensor
        self.normalize_embeddings = True
        self.pos_err_threshold = parameters["trajectory_pos_err_threshold"]
        self.rot_err_threshold = parameters["trajectory_rot_err_threshold"]
        self.current_state = "WAITING"
        self.encoder = get_encoder(parameters["encoder"], parameters["encoder_args"])
        self.obs_count = 0
        self.obs_history = []
        self.guarantee_instance_is_reachable = (
            parameters.guarantee_instance_is_reachable
        )
        self.plan_with_reachable_instances = parameters["plan_with_reachable_instances"]
        self.use_scene_graph = parameters["plan_with_scene_graph"]

        # Expanding frontier - how close to frontier are we allowed to go?
        self.default_expand_frontier_size = parameters["default_expand_frontier_size"]

        if voxel_map is not None:
            self.voxel_map = voxel_map
        else:
            self.voxel_map = SparseVoxelMap(
                resolution=parameters["voxel_size"],
                local_radius=parameters["local_radius"],
                obs_min_height=parameters["obs_min_height"],
                obs_max_height=parameters["obs_max_height"],
                min_depth=parameters["min_depth"],
                max_depth=parameters["max_depth"],
                pad_obstacles=parameters["pad_obstacles"],
                add_local_radius_points=parameters.get(
                    "add_local_radius_points", default=True
                ),
                remove_visited_from_obstacles=parameters.get(
                    "remove_visited_from_obstacles", default=False
                ),
                obs_min_density=parameters["obs_min_density"],
                encoder=self.encoder,
                smooth_kernel_size=parameters.get("filters/smooth_kernel_size", -1),
                use_median_filter=parameters.get("filters/use_median_filter", False),
                median_filter_size=parameters.get("filters/median_filter_size", 5),
                median_filter_max_error=parameters.get(
                    "filters/median_filter_max_error", 0.01
                ),
                use_derivative_filter=parameters.get(
                    "filters/use_derivative_filter", False
                ),
                derivative_filter_threshold=parameters.get(
                    "filters/derivative_filter_threshold", 0.5
                ),
                instance_memory_kwargs={
                    "min_pixels_for_instance_view": parameters.get(
                        "min_pixels_for_instance_view", 100
                    ),
                    "min_instance_thickness": parameters.get(
                        "min_instance_thickness", 0.01
                    ),
                    "min_instance_vol": parameters.get("min_instance_vol", 1e-6),
                    "max_instance_vol": parameters.get("max_instance_vol", 10.0),
                    "min_instance_height": parameters.get("min_instance_height", 0.1),
                    "max_instance_height": parameters.get("max_instance_height", 1.8),
                    "open_vocab_cat_map_file": parameters.get(
                        "open_vocab_cat_map_file", None
                    ),
                },
            )

        # Create planning space
        self.space = SparseVoxelMapNavigationSpace(
            self.voxel_map,
            self.robot.get_robot_model(),
            step_size=parameters["step_size"],
            rotation_step_size=parameters["rotation_step_size"],
            dilate_frontier_size=parameters[
                "dilate_frontier_size"
            ],  # 0.6 meters back from every edge = 12 * 0.02 = 0.24
            dilate_obstacle_size=parameters["dilate_obstacle_size"],
        )

        # Dictionary storing attempts to visit each object
        self._object_attempts = {}
        self._cached_plans = {}

        # Create a simple motion planner
        self.planner = RRTConnect(self.space, self.space.is_valid)
        if parameters["motion_planner"]["shortcut_plans"]:
            self.planner = Shortcut(
                self.planner, parameters["motion_planner"]["shortcut_iter"]
            )
        if parameters["motion_planner"]["simplify_plans"]:
            self.planner = SimplifyXYT(
                self.planner, min_step=0.05, max_step=1.0, num_steps=8
            )

        timestamp = f"{datetime.datetime.now():%Y-%m-%d-%H-%M-%S}"
        self.path = os.path.expanduser(
            f"data/hw_exps/{self.parameters['name']}/{timestamp}"
        )
        print(f"Writing logs to {self.path}")
        os.makedirs(self.path, exist_ok=True)
        os.makedirs(f"{self.path}/viz_data", exist_ok=True)

        # Assume this will only be needed for hw demo, but not for sim
        if parameters["start_ui_server"]:
            with atomic_write(f"{self.path}/viz_data/vocab_dict.pkl", mode="wb") as f:
                pickle.dump(self.semantic_sensor.seg_id_to_name, f)

        if parameters["start_ui_server"]:
            start_demo_ui_server()
        if parameters["chat"]:
            self.chat = DemoChat(f"{self.path}/demo_chat.json")
            if self.parameters["limited_obs_publish_sleep"] > 0:
                self._publisher = Interval(
                    self.publish_limited_obs,
                    sleep_time=self.parameters["limited_obs_publish_sleep"],
                )
            else:
                self._publisher = None
        else:
            self.chat = None
            self._publisher = None

        # disable owlvit for now
        # self.to_pil = transforms.ToPILImage()
        # self.processor = Owlv2Processor.from_pretrained(
        #     "google/owlv2-base-patch16-ensemble"
        # )
        # self.model = Owlv2ForObjectDetection.from_pretrained(
        #     "google/owlv2-base-patch16-ensemble"
        # )
        # self.owlv2_threshold = 0.2

    def get_navigation_space(self) -> ConfigurationSpace:
        """Returns reference to the navigation space."""
        return self.space

    def place(self, object_goal: Optional[str] = None, **kwargs) -> bool:
        """Try to place an object."""
        if not self.robot.in_manipulation_mode():
            self.robot.switch_to_manipulation_mode()
        if self.grasp_client is None:
            logger.warn("Tried to place without providing a grasp client.")
            return False
        return self.grasp_client.try_placing(object_goal=object_goal, **kwargs)

    def grasp(self, object_goal: Optional[str] = None, **kwargs) -> bool:
        """Try to grasp a potentially specified object."""
        # Put the robot in manipulation mode
        if not self.robot.in_manipulation_mode():
            self.robot.switch_to_manipulation_mode()
        if self.grasp_client is None:
            logger.warn("Tried to grasp without providing a grasp client.")
            return False
        return self.grasp_client.try_grasping(object_goal=object_goal, **kwargs)

    def rotate_in_place(self, steps: int = 12, visualize: bool = True) -> bool:
        """Simple helper function to make the robot rotate in place. Do a 360 degree turn to get some observations (this helps debug the robot and create a nice map).

        Returns:
            executed(bool): false if we did not actually do any rotations"""
        logger.info("Rotate in place")
        if steps <= 0:
            return False
        step_size = 2 * np.pi / steps
        i = 0
        while i < steps:
            self.robot.navigate_to([0, 0, step_size], relative=True, blocking=True)
            # TODO remove debug code
            # print(i, self.robot.get_base_pose())
            self.update()
            if self.robot.last_motion_failed():
                # We have a problem!
                self.robot.navigate_to([-0.1, 0, 0], relative=True, blocking=True)
                i = 0
            else:
                i += 1

            if visualize:
                self.voxel_map.show(
                    orig=np.zeros(3),
                    xyt=self.robot.get_base_pose(),
                    footprint=self.robot.get_robot_model().get_footprint(),
                )

        return True

    def get_plan_from_vlm(self):
        """This is a connection to a remote thing for getting language commands"""
        assert self.rpc_stub is not None, "must have RPC stub to connect to remote VLM"
        # This is not a very stable import
        # So we guard it under this part where it's necessary
        from home_robot.utils.rpc import get_output_from_world_representation

        world_representation = self.get_observations()
        output = get_output_from_world_representation(
            self.rpc_stub, world_representation, self.get_command()
        )
        return output

    def get_observations(self, task=None):
        from home_robot.utils.rpc import get_obj_centric_world_representation

        if self.plan_with_reachable_instances:
            instances = self.get_all_reachable_instances()
        else:
            instances = self.voxel_map.get_instances()

        scene_graph = None
        if self.use_scene_graph:
            scene_graph = self.extract_symbolic_spatial_info(instances)

        world_representation = get_obj_centric_world_representation(
            instances,
            self.parameters["vlm_context_length"],
            self.parameters["sample_strategy"],
            task=task,
            text_features=self.encode_text(task),
            scene_graph=scene_graph,
        )
        return world_representation

    def save_svm(self, path, filename: Optional[str] = None):
        """Debugging code for saving out an SVM"""
        if filename is None:
            filename = "debug_svm.pkl"
        filename = os.path.join(path, filename)
        with open(filename, "wb") as f:
            pickle.dump(self.voxel_map, f)
        print(f"SVM logged to {filename}")

    def template_planning(self, obs, goal):
        if not obs:
            return None
        # TODO: add optional supports for LangSAM, OWLVit etc.
        return self.planning_with_owlv2(obs, goal)

    def planning_with_owlv2(self, obs, goal):
        # goal is an OVMM-style query
        target_obj = goal.split(" ")[1]
        # start_recep = goal.split(" ")[3]
        goal_recep = goal.split(" ")[5]

        res = []

        # using owlv2 to make sure the target is detected in the instance image
        # TODO: add start recep check using coordinates
        for target in [target_obj, goal_recep]:
            # TODO: implement this
            # obs = self.sort_by_clip_similarity(obs, target)
            img = self.to_pil(obs.object_images[-1].image.permute(2, 0, 1) / 255.0)
            text = [["a photo of a " + target]]
            inputs = self.processor(text=text, images=img, return_tensors="pt")
            outputs = self.model(**inputs)
            # Target image sizes (height, width) to rescale box predictions [batch_size, 2]
            target_sizes = torch.Tensor([img.size[::-1]])
            # Convert outputs (bounding boxes and class logits) to COCO API
            results = self.processor.post_process_object_detection(
                outputs=outputs, threshold=0.1, target_sizes=target_sizes
            )
            i = 0  # Retrieve predictions for the first image for the corresponding text queries
            text = text[i]
            boxes, scores, labels = (
                results[i]["boxes"],
                results[i]["scores"],
                results[i]["labels"],
            )
            if len(scores) == 0 or max(scores) < self.owlv2_threshold:
                print(f"nothing ({target}) detected by owlv2")
                res.append(None)
            else:
                # Print detected objects and rescaled box coordinates
                for box, score, label in zip(boxes, scores, labels):
                    box = [round(i, 2) for i in box.tolist()]
                    print(
                        f"Detected {text[label]} with confidence {round(score.item(), 3)} at location {box}"
                    )
                res.append(obs.object_images[-1].instance_id)
        if None in res:
            return "explore"
        return f"goto(img_{res[0]}); pickup(img_{res[0]}); goto(img_{res[-1]}); placeon(img_{res[0]}, img_{res[-1]})"

    def execute_vlm_plan(self):
        """Get plan from vlm and execute it"""
        assert self.rpc_stub is not None, "must have RPC stub to connect to remote VLM"
        # This is not a very stable import
        # So we guard it under this part where it's necessary
        from home_robot.utils.rpc import (
            get_obj_centric_world_representation,
            get_output_from_world_representation,
            parse_pick_and_place_plan,
        )

        instances = self.voxel_map.get_instances()
        world_representation = get_obj_centric_world_representation(
            instances, self.parameters["vlm_context_length"]
        )

        # Xiaohan: comment this for now, and change it to owlv2 plan generation
        output = get_output_from_world_representation(
            self.rpc_stub, world_representation, self.get_command()
        )
        plan = output.action
        # TODO: need testing on real robot: command should only be OVMM-style
        # plan = self.template_planning(world_representation, self.get_command())

        def confirm_plan(p):
            return True  # might need to merge demo_refactor to find this function

        logger.info(f"Received plan: {plan}")
        if not confirm_plan(plan):
            logger.warn("Plan was not confirmed")
            return

        pick_instance_id, place_instance_id = parse_pick_and_place_plan(
            world_representation, plan
        )

        if not pick_instance_id:
            # Navigating to a cup or bottle
            for i, each_instance in enumerate(instances):
                if (
                    self.vocab.goal_id_to_goal_name[
                        int(each_instance.category_id.item())
                    ]
                    in self.parameters["pick_categories"]
                ):
                    pick_instance_id = i
                    break

        if not place_instance_id:
            for i, each_instance in enumerate(instances):
                if (
                    self.vocab.goal_id_to_goal_name[
                        int(each_instance.category_id.item())
                    ]
                    in self.parameters["place_categories"]
                ):
                    place_instance_id = i
                    break

        if pick_instance_id is None or place_instance_id is None:
            logger.warn("No instances found - exploring instead")

            self.run_exploration(
                5,  # TODO: pass rate into parameters
                False,  # TODO: pass manual_wait into parameters
                explore_iter=self.parameters["exploration_steps"],
                task_goal=None,
                go_home_at_end=False,  # TODO: pass into parameters
            )

            self.say("Exploring")

            return

        self.say("Navigating to instance ")
        self.say(f"Instance id: {pick_instance_id}")
        success = self.navigate_to_an_instance(
            pick_instance_id,
            visualize=self.should_visualize(),
            should_plan=self.parameters["plan_to_instance"],
        )
        self.say(f"Success: {success}")

    def say(self, msg: str):
        """Provide input either on the command line or via chat client"""
        if self.chat is not None:
            self.chat.output(msg)
        else:
            print(msg)

    def ask(self, msg: str) -> str:
        """Receive input from the user either via the command line or something else"""
        if self.chat is not None:
            return self.chat.input(msg)
        else:
            return input(msg)

    def get_command(self):
        if (
            "command" in self.parameters.data.keys()
        ):  # TODO: this was breaking. Should this be a class method
            return self.parameters["command"]
        else:
            return self.ask("please type any task you want the robot to do: ")

    def __del__(self):
        """Clean up at the end if possible"""
        self.finish()

    def finish(self):
        """Clean up at the end if possible"""
        print("Finishing different processes:")
        if self.parameters["start_ui_server"]:
            print("- Stopping UI server...")
            stop_demo_ui_server()
        if self._publisher is not None:
            print("- Stopping publisher...")
            self._publisher.cancel()
        print("... Done.")

    def publish_limited_obs(self):
        obs = self.robot.get_observation()
        self.obs_count += 1
        with atomic_write(f"{self.path}/viz_data/{self.obs_count}.pkl", mode="wb") as f:
            logger.trace(
                f"Saving limited observation to pickle file: {f'{self.path}/viz_data/{self.obs_count}.pkl'}"
            )
            pickle.dump(
                dict(
                    obs=obs,
                    limited_obs=True,
                    current_state=self.current_state,
                ),
                f,
            )
        return True

    def update(self, visualize_map=False):
        """Step the data collector. Get a single observation of the world. Remove bad points, such as those from too far or too near the camera. Update the 3d world representation."""
        obs = self.robot.get_observation()
        self.obs_history.append(obs)
        self.obs_count += 1
        obs_count = self.obs_count
        # Semantic prediction
        obs = self.semantic_sensor.predict(obs)
        self.voxel_map.add_obs(obs)
        # Add observation - helper function will unpack it
        if visualize_map:
            # Now draw 2d maps to show waht was happening
            self.voxel_map.get_2d_map(debug=True)

        # Send message to user interface
        if self.chat is not None:
            publish_obs(self.space, self.path, self.current_state, obs_count)

        # self.save_svm(".")
        # TODO: remove stupid debug things
        # instances = self.voxel_map.get_instances()
        # for ins in instances:
        #     if len(ins.instance_views) >= 10:
        #         import pdb; pdb.set_trace()
        # self.voxel_map.show()

    def plan_to_instance(
        self,
        instance: Instance,
        start: np.ndarray,
        verbose: bool = False,
        instance_id: int = -1,
        max_tries: int = 10,
        radius_m: float = 0.5,
    ) -> PlanResult:
        """Move to a specific instance. Goes until a motion plan is found.

        Args:
            instance(Instance): an object in the world
            verbose(bool): extra info is printed
            instance_ind(int): if >= 0 we will try to use this to retrieve stored plans
        """

        res = None
        if verbose:
            for j, view in enumerate(instance.instance_views):
                print(f"- instance {instance_id} view {j} at {view.cam_to_world}")

        start_is_valid = self.space.is_valid(start, verbose=False)
        if not start_is_valid:
            return PlanResult(success=False, reason="invalid start state")

        # plan to the sampled goal
        has_plan = False
        if instance_id >= 0 and instance_id in self._cached_plans:
            res = self._cached_plans[instance_id]
            has_plan = res.success
            if verbose:
                print(f"- try retrieving cached plan for {instance_id}: {has_plan=}")

        if not has_plan:
            # Call planner
            res = self.plan_to_bounds(
                instance.bounds, start, verbose, max_tries, radius_m
            )
            if instance_id >= 0:
                self._cached_plans[instance_id] = res

        # Finally, return plan result
        return res

    def plan_to_bounds(
        self,
        bounds: np.ndarray,
        start: np.ndarray,
        verbose: bool = False,
        max_tries: int = 10,
        radius_m: float = 0.5,
    ) -> PlanResult:
        """Move to be near a bounding box in the world. Goes until a motion plan is found or max_tries is reached.

        Parameters:
            bounds(np.ndarray): the bounding box to move to
            start(np.ndarray): the start position
            verbose(bool): extra info is printed
            max_tries(int): the maximum number of tries to find a plan

        Returns:
            PlanResult: the result of the motion planner
        """

        mask = self.voxel_map.mask_from_bounds(bounds)
        try_count = 0
        res = None
        start_is_valid = self.space.is_valid(start, verbose=False)
        for goal in self.space.sample_near_mask(mask, radius_m=radius_m):
            goal = goal.cpu().numpy()
            if verbose:
                print("       Start:", start)
                print("Sampled Goal:", goal)
            show_goal = np.zeros(3)
            show_goal[:2] = goal[:2]
            goal_is_valid = self.space.is_valid(goal, verbose=False)
            if verbose:
                print("Start is valid:", start_is_valid)
                print(" Goal is valid:", goal_is_valid)
            if not goal_is_valid:
                if verbose:
                    print(" -> resample goal.")
                continue

            res = self.planner.plan(start, goal, verbose=False)
            if verbose:
                print("Found plan:", res.success)
            try_count += 1
            if res.success or try_count > max_tries:
                break

        # Planning failed
        if res is None:
            return PlanResult(success=False, reason="no valid plans found")
        return res

    def move_to_any_instance(
        self, matches: List[Tuple[int, Instance]], max_try_per_instance=10
    ):
        """Check instances and find one we can move to"""
        self.current_state = "NAV_TO_INSTANCE"
        self.robot.move_to_nav_posture()
        start = self.robot.get_base_pose()
        start_is_valid = self.space.is_valid(start, verbose=True)
        start_is_valid_retries = 5
        while not start_is_valid and start_is_valid_retries > 0:
            print(f"Start {start} is not valid. back up a bit.")
            self.robot.navigate_to([-0.1, 0, 0], relative=True)
            # Get the current position in case we are still invalid
            start = self.robot.get_base_pose()
            start_is_valid = self.space.is_valid(start, verbose=True)
            start_is_valid_retries -= 1
        res = None

        # Just terminate here - motion planning issues apparently!
        if not start_is_valid:
            return False
            # TODO: fix this
            # raise RuntimeError("Invalid start state!")

        # Find and move to one of these
        for i, match in matches:
            tries = 0
            while tries <= max_try_per_instance:
                print("Checking instance", i)
                # TODO: this is a bad name for this variable
                res = self.plan_to_instance(match, start, instance_id=i)
                tries += 1
                if res is not None and res.success:
                    break
                else:
                    # TODO: remove debug code
                    print("-> could not plan to instance", i)
                    if i not in self._object_attempts:
                        self._object_attempts[i] = 1
                    else:
                        self._object_attempts[i] += 1

                    print("no plan found, explore more")
                    self.run_exploration(
                        5,  # TODO: pass rate into parameters
                        False,  # TODO: pass manual_wait into parameters
                        explore_iter=10,
                        task_goal=None,
                        go_home_at_end=False,  # TODO: pass into parameters
                    )
            if res is not None and res.success:
                break

        if res is not None and res.success:
            # Now move to this location
            print("Full plan to object:")
            for i, pt in enumerate(res.trajectory):
                print("-", i, pt.state)
            self.robot.execute_trajectory(
                [pt.state for pt in res.trajectory],
                pos_err_threshold=self.pos_err_threshold,
                rot_err_threshold=self.rot_err_threshold,
            )

            if self.robot.last_motion_failed():
                print("!!!!!!!!!!!!!!!!!!!!!!")
                print("ROBOT IS STUCK! Move back!")
                r = np.random.randint(3)
                if r == 0:
                    self.robot.navigate_to([-0.1, 0, 0], relative=True, blocking=True)
                elif r == 1:
                    self.robot.navigate_to(
                        [0, 0, np.pi / 4], relative=True, blocking=True
                    )
                elif r == 2:
                    self.robot.navigate_to(
                        [0, 0, -np.pi / 4], relative=True, blocking=True
                    )
                return False

            time.sleep(1.0)
            self.robot.navigate_to([0, 0, np.pi / 2], relative=True)
            self.robot.move_to_manip_posture()
            return True

        return False

    def print_found_classes(self, goal: Optional[str] = None):
        """Helper. print out what we have found according to detic."""
        instances = self.voxel_map.get_instances()
        if goal is not None:
            print(f"Looking for {goal}.")
        print("So far, we have found these classes:")
        for i, instance in enumerate(instances):
            oid = int(instance.category_id.item())
            name = self.semantic_sensor.get_class_name_for_id(oid)
            print(i, name, instance.score)

    def start(self, goal: Optional[str] = None, visualize_map_at_start: bool = False):
        if self._publisher is not None:
            self._publisher.start()
        # Tuck the arm away
        print("Sending arm to  home...")
        self.robot.switch_to_manipulation_mode()

        # Call the robot's own startup hooks
        started = self.robot.start()
        if started:
            # update here
            self.update()

        # Add some debugging stuff - show what 3d point clouds look like
        if visualize_map_at_start:
            print("- Visualize map at first timestep")
            self.voxel_map.show(
                orig=np.zeros(3),
                xyt=self.robot.get_base_pose(),
                footprint=self.robot.get_robot_model().get_footprint(),
            )

        self.robot.move_to_nav_posture()
        print("... done.")

        # Move the robot into navigation mode
        self.robot.switch_to_navigation_mode()
        print("- Update map after switching to navigation posture")
        # self.update(visualize_map=visualize_map_at_start)  # Append latest observations
        self.update(visualize_map=False)  # Append latest observations

        # Add some debugging stuff - show what 3d point clouds look like
        if visualize_map_at_start:
            print("- Visualize map after updating")
            self.voxel_map.show(
                orig=np.zeros(3),
                xyt=self.robot.get_base_pose(),
                footprint=self.robot.get_robot_model().get_footprint(),
            )

        self.print_found_classes(goal)
        return self.get_found_instances_by_class(goal)

    def encode_text(self, text: str):
        """Helper function for getting text embeddings"""
        emb = self.encoder.encode_text(text)
        if self.normalize_embeddings:
            emb = emb / emb.norm(dim=-1, keepdim=True)
        return emb

    def get_found_instances_by_class(
        self, goal: Optional[str], threshold: int = 0, debug: bool = False
    ) -> List[Tuple[int, Instance]]:
        """Check to see if goal is in our instance memory or not. Return a list of everything with the correct class.

        Parameters:
            goal(str): optional name of the object we want to find
            threshold(int): number of object attempts we are allowed to do for this object
            debug(bool): print debug info

        Returns:
            instance_id(int): a unique int identifying this instance
            instance(Instance): information about a particular object we believe exists
        """
        matching_instances = []
        if goal is None:
            # No goal means no matches
            return []
        instances = self.voxel_map.get_instances()
        for i, instance in enumerate(instances):
            oid = int(instance.category_id.item())
            name = self.semantic_sensor.get_class_name_for_id(oid)
            if name.lower() == goal.lower():
                matching_instances.append((i, instance))
        return self.filter_matches(matching_instances, threshold=threshold)

<<<<<<< HEAD
    def get_ins_center_pos(self, idx):
        return torch.mean(self.voxel_map.get_instances()[idx].point_cloud, axis=0)

    def near(self, ins_a, ins_b):
        dist = torch.pairwise_distance(
            self.get_ins_center_pos(ins_a), self.get_ins_center_pos(ins_b)
        ).item()
        if dist < self.parameters["max_near_distance"]:
            return True
        return False

    def on(self, ins_a, ins_b):
        if (
            self.near(ins_a, ins_b)
            and self.get_ins_center_pos(ins_a)[2] > self.get_ins_center_pos(ins_b)[2]
        ):
            return True
        return False

    def extract_symbolic_spatial_info(self, instances, debug=False):
        """Extract pairwise symbolic spatial relationship between instances using heurisitcs"""
        relationships = []
        for idx_a, ins_a in enumerate(instances):
            for idx_b, ins_b in enumerate(instances):
                if idx_a == idx_b:
                    continue
                # TODO: add "on", "in" ... relationships
                if (
                    self.near(ins_a.global_id, ins_b.global_id)
                    and (ins_b.global_id, ins_a.global_id, "near") not in relationships
                ):
                    relationships.append((ins_a.global_id, ins_b.global_id, "near"))

        # show symbolic relationships
        if debug:
            for idx_a, idx_b, rel in relationships:
                import matplotlib.pyplot as plt

                plt.subplot(1, 2, 1)
                plt.imshow(
                    (
                        instances[idx_a].get_best_view().cropped_image
                        * instances[idx_a].get_best_view().mask
                        / 255.0
                    )
                    .detach()
                    .cpu()
                    .numpy()
                )
                plt.title("Instance A is " + rel)
                plt.axis("off")
                plt.subplot(1, 2, 2)
                plt.imshow(
                    (
                        instances[idx_b].get_best_view().cropped_image
                        * instances[idx_b].get_best_view().mask
                        / 255.0
                    )
                    .detach()
                    .cpu()
                    .numpy()
                )
                plt.title("Instance B")
                plt.axis("off")
                plt.show()
        return relationships

    def get_all_reachable_instances(self) -> List[Tuple[int, Instance]]:
        """get all reachable instances with their ids and cache the motion plans"""
        reachable_matches = []
        start = self.robot.get_base_pose()
        for i, instance in enumerate(self.voxel_map.get_instances()):
            res = self.plan_to_instance(instance, start, instance_id=i)
            self._cached_plans[i] = res
            if res.success:
                reachable_matches.append(instance)
        return reachable_matches
=======
    def get_ranked_instances(
        self, goal: str, threshold: int = 0, debug: bool = False
    ) -> List[Tuple[float, int, Instance]]:
        """Get instances and rank them by similarity to the goal, using our encoder, whatever that is.

        Parameters:
            goal(str): optional name of the object we want to find
            threshold(int): number of object attempts we are allowed to do for this object
            debug(bool): print debug info

        Returns:
            ranked_matches: list of tuples with three members:
            score(float): a similarity score between the goal and this instance
            instance_id(int): a unique int identifying this instance
            instance(Instance): information about a particular object detection
        """
        instances = self.voxel_map.get_instances()
        goal_emb = self.encode_text(goal)
        ranked_matches = []
        for i, instance in enumerate(instances):
            img_emb = instance.get_image_embedding(
                aggregation_method="mean", normalize=self.normalize_embeddings
            ).to(goal_emb.device)
            score = torch.matmul(goal_emb, img_emb.T).item()
            ranked_matches.append((score, i, instance))
        ranked_matches.sort(reverse=True)
        return ranked_matches
>>>>>>> 7c863c52

    def get_reachable_instances_by_class(
        self, goal: Optional[str], threshold: int = 0, debug: bool = False
    ) -> List[Tuple[int, Instance]]:
        """See if we can reach dilated object masks for different objects.

        Parameters:
            goal(str): optional name of the object we want to find
            threshold(int): number of object attempts we are allowed to do for this object
            debug(bool): print debug info

        Returns list of tuples with two members:
            instance_id(int): a unique int identifying this instance
            instance(Instance): information about a particular object we believe exists
        """
        matches = self.get_found_instances_by_class(
            goal=goal, threshold=threshold, debug=debug
        )
        reachable_matches = []
        self._cached_plans = {}
        start = self.robot.get_base_pose()
        for i, instance in matches:
            # compute its mask
            # see if this mask's area is explored and reachable from the current robot
            if self.guarantee_instance_is_reachable:
                res = self.plan_to_instance(instance, start, instance_id=i)
                self._cached_plans[i] = res
                if res.success:
                    reachable_matches.append(instance)
            else:
                reachable_matches.append(instance)
        return reachable_matches

    def filter_matches(
        self, matches: List[Tuple[int, Instance]], threshold: int = 1
    ) -> Tuple[int, Instance]:
        """return only things we have not tried {threshold} times"""
        filtered_matches = []
        for i, instance in matches:
            if i not in self._object_attempts or self._object_attempts[i] < threshold:
                filtered_matches.append((i, instance))
        return filtered_matches

    def go_home(self):
        """Simple helper function to send the robot home safely after a trial."""
        print("Go back to (0, 0, 0) to finish...")
        print("- change posture and switch to navigation mode")
        self.current_state = "NAV_TO_HOME"
        # self.robot.move_to_nav_posture()
        # self.robot.head.look_close(blocking=False)
        self.robot.switch_to_navigation_mode()

        print("- try to motion plan there")
        start = self.robot.get_base_pose()
        goal = np.array([0, 0, 0])
        print(
            f"- Current pose is valid: {self.space.is_valid(self.robot.get_base_pose())}"
        )
        print(f"-   start pose is valid: {self.space.is_valid(start)}")
        print(f"-    goal pose is valid: {self.space.is_valid(goal)}")
        res = self.planner.plan(start, goal)
        # if it fails, skip; else, execute a trajectory to this position
        if res.success:
            print("- executing full plan to home!")
            self.robot.execute_trajectory([pt.state for pt in res.trajectory])
            print("Done!")
        else:
            print("Can't go home; planning failed!")

    def choose_best_goal_instance(self, goal: str, debug: bool = False) -> Instance:
        instances = self.voxel_map.get_instances()
        goal_emb = self.encode_text(goal)
        if debug:
            neg1_emb = self.encode_text("the color purple")
            neg2_emb = self.encode_text("a blank white wall")
        best_instance = None
        best_score = -float("Inf")
        for instance in instances:
            if debug:
                print("# views =", len(instance.instance_views))
                print("    cls =", instance.category_id)
            # TODO: remove debug code when not needed for visualization
            # instance._show_point_cloud_open3d()
            img_emb = instance.get_image_embedding(
                aggregation_method="mean", normalize=self.normalize_embeddings
            )
            goal_score = torch.matmul(goal_emb, img_emb).item()
            if debug:
                neg1_score = torch.matmul(neg1_emb, img_emb).item()
                neg2_score = torch.matmul(neg2_emb, img_emb).item()
                print("scores =", goal_score, neg1_score, neg2_score)
            if goal_score > best_score:
                best_instance = instance
                best_score = goal_score
        return best_instance

    def run_exploration(
        self,
        rate: int = 10,
        manual_wait: bool = False,
        explore_iter: int = 3,
        try_to_plan_iter: int = 10,
        dry_run: bool = False,
        random_goals: bool = False,
        visualize: bool = False,
        task_goal: str = None,
        go_home_at_end: bool = False,
        go_to_start_pose: bool = True,
        show_goal: bool = False,
    ) -> Optional[Instance]:
        """Go through exploration. We use the voxel_grid map created by our collector to sample free space, and then use our motion planner (RRT for now) to get there. At the end, we plan back to (0,0,0).

        Args:
            visualize(bool): true if we should do intermediate debug visualizations"""
        self.current_state = "EXPLORE"
        self.robot.move_to_nav_posture()

        if go_to_start_pose:
            print("Go to (0, 0, 0) to start with...")
            self.robot.navigate_to([0, 0, 0])

        all_starts = []
        all_goals = []

        # Explore some number of times
        matches = []
        no_success_explore = True
        for i in range(explore_iter):
            print("\n" * 2)
            print("-" * 20, i + 1, "/", explore_iter, "-" * 20)
            self.print_found_classes(task_goal)
            start = self.robot.get_base_pose()
            start_is_valid = self.space.is_valid(start, verbose=True)
            # if start is not valid move backwards a bit
            if not start_is_valid:
                print("Start not valid. back up a bit.")

                # TODO: debug here -- why start is not valid?
                # self.update()
                # self.save_svm("", filename=f"debug_svm_{i:03d}.pkl")
                print(f"robot base pose: {self.robot.get_base_pose()}")

                print("--- STARTS ---")
                for a_start, a_goal in zip(all_starts, all_goals):
                    print(
                        "start =",
                        a_start,
                        self.space.is_valid(a_start),
                        "goal =",
                        a_goal,
                        self.space.is_valid(a_goal),
                    )

                self.robot.navigate_to([-0.1, 0, 0], relative=True)
                continue

            print("       Start:", start)
            # sample a goal
            if random_goals:
                goal = next(self.space.sample_random_frontier()).cpu().numpy()
            else:
                res = plan_to_frontier(
                    start,
                    self.planner,
                    self.space,
                    self.voxel_map,
                    try_to_plan_iter=try_to_plan_iter,
                    visualize=False,  # visualize,
                    expand_frontier_size=self.default_expand_frontier_size,
                )

            # if it succeeds, execute a trajectory to this position
            if res.success:
                no_success_explore = False
                print("Plan successful!")
                for i, pt in enumerate(res.trajectory):
                    print(i, pt.state)
                all_starts.append(start)
                all_goals.append(res.trajectory[-1].state)
                if visualize:
                    print("Showing goal location:")
                    robot_center = np.zeros(3)
                    robot_center[:2] = self.robot.get_base_pose()[:2]
                    self.voxel_map.show(
                        orig=robot_center,
                        xyt=res.trajectory[-1].state,
                        footprint=self.robot.get_robot_model().get_footprint(),
                    )
                if not dry_run:
                    self.robot.execute_trajectory(
                        [pt.state for pt in res.trajectory],
                        pos_err_threshold=self.pos_err_threshold,
                        rot_err_threshold=self.rot_err_threshold,
                    )
            else:
                if self._retry_on_fail:
                    print("Failed. Try again!")
                    continue
                else:
                    print("Failed. Quitting!")
                    break

            if self.robot.last_motion_failed():
                print("!!!!!!!!!!!!!!!!!!!!!!")
                print("ROBOT IS STUCK! Move back!")

                # help with debug TODO: remove
                # self.update()
                # self.save_svm(".")
                print(f"robot base pose: {self.robot.get_base_pose()}")

                r = np.random.randint(3)
                if r == 0:
                    self.robot.navigate_to([-0.1, 0, 0], relative=True, blocking=True)
                elif r == 1:
                    self.robot.navigate_to(
                        [0, 0, np.pi / 4], relative=True, blocking=True
                    )
                elif r == 2:
                    self.robot.navigate_to(
                        [0, 0, -np.pi / 4], relative=True, blocking=True
                    )

            # Append latest observations
            self.update()
            # self.save_svm("", filename=f"debug_svm_{i:03d}.pkl")
            if visualize:
                # After doing everything - show where we will move to
                robot_center = np.zeros(3)
                robot_center[:2] = self.robot.get_base_pose()[:2]
                self.voxel_map.show(
                    orig=robot_center,
                    xyt=self.robot.get_base_pose(),
                    footprint=self.robot.get_robot_model().get_footprint(),
                )

            if manual_wait:
                input("... press enter ...")

            if task_goal is not None:
                matches = self.get_reachable_instances_by_class(task_goal)
                if len(matches) > 0:
                    print("!!! GOAL FOUND! Done exploration. !!!")
                    break

        # if it fails to find any frontier in the given iteration, simply quit in sim
        if no_success_explore:
            print("The robot did not explore at all, force quit in sim")
            self.robot.force_quit = True

        if go_home_at_end:
            self.current_state = "NAV_TO_HOME"
            # Finally - plan back to (0,0,0)
            print("Go back to (0, 0, 0) to finish...")
            start = self.robot.get_base_pose()
            goal = np.array([0, 0, 0])
            res = self.planner.plan(start, goal)
            # if it fails, skip; else, execute a trajectory to this position
            if res.success:
                print("Full plan to home:")
                for i, pt in enumerate(res.trajectory):
                    print("-", i, pt.state)
                if not dry_run:
                    self.robot.execute_trajectory([pt.state for pt in res.trajectory])
            else:
                print("WARNING: planning to home failed!")
        return matches

    def save_instance_images(self, root: str = "."):
        """Save out instance images from the voxel map that we hav ecollected while exploring."""

        if isinstance(root, str):
            root = Path(root)

        # Write out instance images
        for i, instance in enumerate(self.voxel_map.get_instances()):
            for j, view in enumerate(instance.instance_views):
                image = Image.fromarray(view.cropped_image.byte().cpu().numpy())
                filename = f"instance{i}_view{j}.png"
                image.save(root / filename)<|MERGE_RESOLUTION|>--- conflicted
+++ resolved
@@ -853,7 +853,6 @@
                 matching_instances.append((i, instance))
         return self.filter_matches(matching_instances, threshold=threshold)
 
-<<<<<<< HEAD
     def get_ins_center_pos(self, idx):
         return torch.mean(self.voxel_map.get_instances()[idx].point_cloud, axis=0)
 
@@ -931,7 +930,7 @@
             if res.success:
                 reachable_matches.append(instance)
         return reachable_matches
-=======
+
     def get_ranked_instances(
         self, goal: str, threshold: int = 0, debug: bool = False
     ) -> List[Tuple[float, int, Instance]]:
@@ -959,7 +958,6 @@
             ranked_matches.append((score, i, instance))
         ranked_matches.sort(reverse=True)
         return ranked_matches
->>>>>>> 7c863c52
 
     def get_reachable_instances_by_class(
         self, goal: Optional[str], threshold: int = 0, debug: bool = False
