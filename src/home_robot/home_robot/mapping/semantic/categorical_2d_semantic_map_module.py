--- conflicted
+++ resolved
@@ -6,33 +6,24 @@
 from typing import Optional, Tuple
 
 import cv2
-import home_robot.mapping.map_utils as mu
-import home_robot.utils.depth as du
-import home_robot.utils.pose as pu
-import home_robot.utils.rotation as ru
 import matplotlib.pyplot as plt
 import numpy as np
 import skimage.morphology
 import torch
 import torch.nn as nn
 import trimesh.transformations as tra
-from home_robot.mapping.semantic.constants import MapConstants as MC
-from home_robot.mapping.semantic.instance_tracking_modules import InstanceMemory
-from home_robot.utils.spot import draw_circle_segment, fill_convex_hull
 from skimage import measure
 from torch import IntTensor, Tensor
 from torch.nn import functional as F
 
-<<<<<<< HEAD
 import home_robot.mapping.map_utils as mu
 import home_robot.utils.depth as du
 import home_robot.utils.pose as pu
 import home_robot.utils.rotation as ru
 from home_robot.mapping.instance import InstanceMemory
 from home_robot.mapping.semantic.constants import MapConstants as MC
-
-=======
->>>>>>> 2bdd325a
+from home_robot.utils.spot import draw_circle_segment, fill_convex_hull
+
 # For debugging input and output maps - shows matplotlib visuals
 debug_maps = False
 
