--- conflicted
+++ resolved
@@ -19,12 +19,9 @@
     InstanceMemory,
     InstanceView,
 )
-<<<<<<< HEAD
 from home_robot.motion import Robot
-=======
 from home_robot.utils.bboxes_3d import BBoxes3D
 from home_robot.utils.data_tools.dict import update
->>>>>>> ab978cc2
 from home_robot.utils.point_cloud import (
     create_visualization_geometries,
     numpy_to_pcd,
@@ -37,7 +34,18 @@
 
 Frame = namedtuple(
     "Frame",
-    ["camera_pose", "camera_K", "xyz", "rgb", "feats", "depth", "base_pose", "info"],
+    [
+        "camera_pose",
+        "camera_K",
+        "xyz",
+        "rgb",
+        "feats",
+        "depth",
+        "instance",
+        "base_pose",
+        "info",
+        "obs",
+    ],
 )
 
 
@@ -155,7 +163,7 @@
         instance_image: Optional[Tensor] = None,
         instance_classes: Optional[Tensor] = None,
         instance_scores: Optional[Tensor] = None,
-        # obs: Optional[Observations] = None,
+        obs: Optional[Observations] = None,
         **info,
     ):
         """Add this to our history of observations. Also update the current running map.
@@ -198,6 +206,14 @@
             assert depth.ndim == 2
         if camera_K is not None:
             assert camera_K.ndim == 2
+        if instance_image is None:
+            assert (
+                obs is not None
+            ), "must provide instance image or raw observations with instances"
+            assert (
+                obs.instance is not None
+            ), "must provide instance image in observation if not available otherwise"
+            instance_image = torch.from_numpy(obs.instance)
         assert (
             camera_pose.ndim == 2
             and camera_pose.shape[0] == 4
@@ -207,8 +223,8 @@
         # Get full_world_xyz
         if xyz is not None:
             full_world_xyz = (
-                torch.cat([xyz, torch.ones_like(xyz[..., [0]])]) @ camera_pose.T
-            )
+                torch.cat([xyz, torch.ones_like(xyz[..., [0]])], dim=-1) @ camera_pose.T
+            )[:, :, :3]
             # trimesh.transform_points(xyz, camera_pose)
         else:
             full_world_xyz = unproject_masked_depth_to_xyz_coordinates(  # Batchable!
@@ -226,8 +242,10 @@
                 rgb,
                 feats,
                 depth,
+                instance_image,
                 base_pose,
                 info,
+                obs,
             )
         )
 
@@ -333,7 +351,24 @@
             data["base_poses"],
             data["obs"],
         ):
-            self.add(camera_pose, xyz, rgb, feats, depth, base_pose, obs)
+            camera_pose = torch.from_numpy(camera_pose)
+            xyz = torch.from_numpy(xyz)
+            rgb = torch.from_numpy(rgb)
+            depth = torch.from_numpy(depth)
+            if feats is not None:
+                feats = torch.from_numpy(feats)
+            base_pose = torch.from_numpy(base_pose)
+            instance = torch.from_numpy(obs.instance)
+            self.add(
+                camera_pose=camera_pose,
+                xyz=xyz,
+                rgb=rgb,
+                feats=feats,
+                depth=depth,
+                base_pose=base_pose,
+                instance_image=instance,
+                obs=obs,
+            )
 
     def recompute_map(self):
         """Recompute the entire map from scratch instead of doing incremental updates.
@@ -514,7 +549,6 @@
         )
         return fig
 
-<<<<<<< HEAD
     def sample_explored(self, robot: Optional[Robot] = None) -> Optional[np.ndarray]:
         """Return obstacle-free xy point in explored space"""
         obstacles, explored = self.get_2d_map()
@@ -554,10 +588,7 @@
             )
         return True
 
-    def show(self, instances: bool = True) -> Tuple[np.ndarray, np.ndarray]:
-=======
     def _show_open3d(self, instances: bool, **backend_kwargs):
->>>>>>> ab978cc2
         """Show and return bounding box information and rgb color information from an explored point cloud. Uses open3d."""
 
         # Create a combined point cloud
