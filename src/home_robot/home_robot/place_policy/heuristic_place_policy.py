--- conflicted
+++ resolved
@@ -58,7 +58,7 @@
 
         if not goal_rec_mask.any():
             print("End receptacle not visible.")
-            return False
+            return None
         else:
             rgb_vis = obs.rgb
             goal_rec_depth = torch.tensor(
@@ -237,15 +237,19 @@
             self.end_receptacle = obs.task_observations["goal_name"].split(" ")[-1]
             found = self.get_receptacle_placement_point(obs, vis_inputs)
 
-            if found:
-                center_voxel, vis_inputs = found
+            if found is not None:
+                self.placement_voxel, vis_inputs = found
             else:
                 print("Receptacle not visible. Abort.")
                 action = DiscreteNavigationAction.STOP
                 return action, vis_inputs
 
             center_voxel_trans = np.array(
-                [center_voxel[1], center_voxel[2], center_voxel[0]]
+                [
+                    self.placement_voxel[1],
+                    self.placement_voxel[2],
+                    self.placement_voxel[0],
+                ]
             )
 
             delta_heading = np.rad2deg(get_angle_to_pos(center_voxel_trans))
@@ -255,7 +259,7 @@
             # This gets the Y-coordiante of the center voxel
             # Base link to retracted arm - this is about 15 cm
             fwd_dist = (
-                center_voxel[1]
+                self.placement_voxel[1]
                 - STRETCH_STANDOFF_DISTANCE
                 - RETRACTED_ARM_APPROX_LENGTH
             )
@@ -283,29 +287,6 @@
         elif self.timestep < self.total_turn_and_forward_steps:
             print("Moving forward")
             action = DiscreteNavigationAction.MOVE_FORWARD
-<<<<<<< HEAD
-        elif self.timestep == self.initial_orient_num_turns + self.forward_steps:
-            print("Finding placement point")
-=======
-        elif self.timestep == self.total_turn_and_forward_steps:
-            action = DiscreteNavigationAction.MANIPULATION_MODE
-            print("Aligning camera to arm")
-        elif self.timestep == self.total_turn_and_forward_steps + 1:
->>>>>>> 8b28822e
-            found = self.get_receptacle_placement_point(
-                obs, vis_inputs, arm_reachability_check=True
-            )
-            if found is not False:
-                self.placement_voxel, vis_inputs = found
-                action = DiscreteNavigationAction.TURN_LEFT
-                print("Turning left to align camera and arm")
-            else:
-                print("Receptacle not visible. Abort.")
-                action = DiscreteNavigationAction.STOP
-                return action, vis_inputs
-        elif self.timestep < self.total_turn_and_forward_steps:
-            action = DiscreteNavigationAction.TURN_LEFT
-            print("Turning left to align camera and arm")
         elif self.timestep == self.total_turn_and_forward_steps:
             action = DiscreteNavigationAction.MANIPULATION_MODE
             print("Aligning camera to arm")
