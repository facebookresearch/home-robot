import argparse
import sys
from pathlib import Path
from typing import Optional, Tuple

import numpy as np
import torch
from detectron2.config import get_cfg
from detectron2.data import MetadataCatalog
from detectron2.engine.defaults import DefaultPredictor
from detectron2.utils.visualizer import ColorMode, Visualizer

from home_robot.core.abstract_perception import PerceptionModule
from home_robot.core.interfaces import Observations

sys.path.insert(
    0, str(Path(__file__).resolve().parent / "Detic/third_party/CenterNet2/")
)
from centernet.config import add_centernet_config  # noqa: E402

from home_robot.perception.detection.detic.Detic.detic.config import (  # noqa: E402
    add_detic_config,
)
from home_robot.perception.detection.detic.Detic.detic.modeling.text.text_encoder import (  # noqa: E402
    build_text_encoder,
)
from home_robot.perception.detection.detic.Detic.detic.modeling.utils import (  # noqa: E402
    reset_cls_test,
)

BUILDIN_CLASSIFIER = {
    "lvis": Path(__file__).resolve().parent
    / "Detic/datasets/metadata/lvis_v1_clip_a+cname.npy",
    "objects365": Path(__file__).resolve().parent
    / "Detic/datasets/metadata/o365_clip_a+cnamefix.npy",
    "openimages": Path(__file__).resolve().parent
    / "Detic/datasets/metadata/oid_clip_a+cname.npy",
    "coco": Path(__file__).resolve().parent
    / "Detic/datasets/metadata/coco_clip_a+cname.npy",
}

BUILDIN_METADATA_PATH = {
    "lvis": "lvis_v1_val",
    "objects365": "objects365_v2_val",
    "openimages": "oid_val_expanded",
    "coco": "coco_2017_val",
}


def get_clip_embeddings(vocabulary, prompt="a "):
    text_encoder = build_text_encoder(pretrain=True)
    text_encoder.eval()
    texts = [prompt + x for x in vocabulary]
    emb = text_encoder(texts).detach().permute(1, 0).contiguous().cpu()
    return emb


def overlay_masks(
    masks: np.ndarray, class_idcs: np.ndarray, shape: Tuple[int, int]
) -> np.ndarray:
    """Overlays the masks of objects
    Determines the order of masks based on mask size
    """
    mask_sizes = [np.sum(mask) for mask in masks]
    sorted_mask_idcs = np.argsort(mask_sizes)

    semantic_mask = np.zeros(shape)
    instance_mask = -np.ones(shape)
    for i_mask in sorted_mask_idcs[::-1]:  # largest to smallest
        semantic_mask[masks[i_mask].astype(bool)] = class_idcs[i_mask]
        instance_mask[masks[i_mask].astype(bool)] = i_mask

    return semantic_mask, instance_mask


def filter_depth(
    mask: np.ndarray, depth: np.ndarray, depth_threshold: Optional[float] = None
) -> np.ndarray:
    md = np.median(depth[mask == 1])  # median depth
    if md == 0:
        # Remove mask if more than half of points has invalid depth
        filter_mask = np.ones_like(mask, dtype=bool)
    elif depth_threshold is not None:
        # Restrict objects to 1m depth
        filter_mask = (depth >= md + depth_threshold) | (depth <= md - depth_threshold)
    else:
        filter_mask = np.zeros_like(mask, dtype=bool)
    mask_out = mask.copy()
    mask_out[filter_mask] = 0.0

    return mask_out


class DeticPerception(PerceptionModule):
    def __init__(
        self,
        config_file=None,
        vocabulary="coco",
        custom_vocabulary="",
        checkpoint_file=None,
        sem_gpu_id=0,
    ):
        """Load trained Detic model for inference.

        Arguments:
            config_file: path to model config
            vocabulary: currently one of "coco" for indoor coco categories or "custom"
             for a custom set of categories
            custom_vocabulary: if vocabulary="custom", this should be a comma-separated
             list of classes (as a single string)
            checkpoint_file: path to model checkpoint
            sem_gpu_id: GPU ID to load the model on, -1 for CPU
        """
        if config_file is None:
            config_file = str(
                Path(__file__).resolve().parent
                / "Detic/configs/Detic_LCOCOI21k_CLIP_SwinB_896b32_4x_ft4x_max-size.yaml"
            )
        if checkpoint_file is None:
            checkpoint_file = str(
                Path(__file__).resolve().parent
                / "Detic/models/Detic_LCOCOI21k_CLIP_SwinB_896b32_4x_ft4x_max-size.pth"
            )
        print(
            f"Loading Detic with config={config_file} and checkpoint={checkpoint_file}"
        )

        string_args = f"""
            --config-file {config_file} --vocabulary {vocabulary}
            """

        if vocabulary == "custom":
            assert custom_vocabulary != ""
            string_args += f""" --custom_vocabulary {custom_vocabulary}"""

        string_args += f""" --opts MODEL.WEIGHTS {checkpoint_file}"""

        if sem_gpu_id == -1:
            string_args += """ MODEL.DEVICE cpu"""
        else:
            string_args += f""" MODEL.DEVICE cuda:{sem_gpu_id}"""

        string_args = string_args.split()
        args = get_parser().parse_args(string_args)
        cfg = setup_cfg(args)

        assert vocabulary in ["coco", "custom"]
        if args.vocabulary == "custom":
            self.metadata = MetadataCatalog.get("__unused")
            self.metadata.thing_classes = args.custom_vocabulary.split(",")
            classifier = get_clip_embeddings(self.metadata.thing_classes)
            self.categories_mapping = {
                i: i for i in range(len(self.metadata.thing_classes))
            }
        elif args.vocabulary == "coco":
            self.metadata = MetadataCatalog.get(BUILDIN_METADATA_PATH[args.vocabulary])
            classifier = BUILDIN_CLASSIFIER[args.vocabulary]
            self.categories_mapping = {
                56: 0,  # chair
                57: 1,  # couch
                58: 2,  # plant
                59: 3,  # bed
                61: 4,  # toilet
                62: 5,  # tv
                60: 6,  # table
                69: 7,  # oven
                71: 8,  # sink
                72: 9,  # refrigerator
                73: 10,  # book
                74: 11,  # clock
                75: 12,  # vase
                41: 13,  # cup
                39: 14,  # bottle
            }
        self.num_sem_categories = len(self.categories_mapping)

        num_classes = len(self.metadata.thing_classes)
        self.cpu_device = torch.device("cpu")
        self.instance_mode = ColorMode.IMAGE
        self.predictor = DefaultPredictor(cfg)
        reset_cls_test(self.predictor.model, classifier, num_classes)

    def predict(
        self,
        obs: Observations,
        depth_threshold: Optional[float] = None,
        draw_instance_predictions: bool = True,
    ) -> Observations:
        """
        Arguments:
            obs.rgb: image of shape (H, W, 3) (in BGR order)
            obs.depth: depth frame of shape (H, W), used for depth filtering
            depth_threshold: if specified, the depth threshold per instance

        Returns:
            obs.semantic: segmentation predictions of shape (H, W) with
             indices in [0, num_sem_categories - 1]
            obs.task_observations["semantic_frame"]: segmentation visualization
             image of shape (H, W, 3)
        """
        image, depth = obs.rgb, obs.depth
        height, width, _ = image.shape

        pred = self.predictor(image)

        if draw_instance_predictions:
            visualizer = Visualizer(
                image[:, :, ::-1], self.metadata, instance_mode=self.instance_mode
            )
            visualization = visualizer.draw_instance_predictions(
                predictions=pred["instances"].to(self.cpu_device)
            ).get_image()
            obs.task_observations["semantic_frame"] = visualization
        else:
            obs.task_observations["semantic_frame"] = None

<<<<<<< HEAD
        prediction = np.zeros((height, width))
        for j, class_idx in enumerate(pred["instances"].pred_classes.cpu().numpy()):
            if class_idx in self.categories_mapping:
                idx = self.categories_mapping[class_idx]
                obj_mask = pred["instances"].pred_masks[j] * 1.0
                obj_mask = obj_mask.cpu().numpy()

                if depth_threshold is not None and depth is not None:
                    md = np.median(depth[obj_mask == 1])
                    if md == 0:
                        filter_mask = np.ones_like(obj_mask, dtype=bool)
                    else:
                        # Restrict objects to 1m depth
                        filter_mask = (depth >= md + depth_threshold) | (
                            depth <= md - depth_threshold
                        )
                    # print(
                    #     f"Median object depth: {md.item()}, filtering out "
                    #     f"{np.count_nonzero(filter_mask)} pixels"
                    # )
                    obj_mask[filter_mask] = 0.0

                prediction[obj_mask.astype(bool)] = idx

        obs.semantic = prediction.astype(int)
=======
        # Sort instances by mask size
        masks = pred["instances"].pred_masks.cpu().numpy()
        class_idcs = pred["instances"].pred_classes.cpu().numpy()
        scores = pred["instances"].scores.cpu().numpy()

        if depth_threshold is not None and depth is not None:
            masks = np.array(
                [filter_depth(mask, depth, depth_threshold) for mask in masks]
            )

        semantic_map, instance_map = overlay_masks(masks, class_idcs, (height, width))

        obs.semantic = semantic_map.astype(int)
        obs.task_observations["instance_map"] = instance_map
        obs.task_observations["instance_classes"] = class_idcs
        obs.task_observations["instance_scores"] = scores
        obs.task_observations["semantic_frame"] = visualization

>>>>>>> 0e9371bf
        return obs


def setup_cfg(args):
    cfg = get_cfg()
    if args.cpu:
        cfg.MODEL.DEVICE = "cpu"
    add_centernet_config(cfg)
    add_detic_config(cfg)
    cfg.merge_from_file(args.config_file)
    cfg.merge_from_list(args.opts)
    # Set score_threshold for builtin models
    cfg.MODEL.RETINANET.SCORE_THRESH_TEST = args.confidence_threshold
    cfg.MODEL.ROI_HEADS.SCORE_THRESH_TEST = args.confidence_threshold
    cfg.MODEL.PANOPTIC_FPN.COMBINE.INSTANCES_CONFIDENCE_THRESH = (
        args.confidence_threshold
    )
    cfg.MODEL.ROI_BOX_HEAD.ZEROSHOT_WEIGHT_PATH = "rand"  # load later
    if not args.pred_all_class:
        cfg.MODEL.ROI_HEADS.ONE_CLASS_PER_PROPOSAL = True
    # Fix cfg paths given we're not running from the Detic folder
    cfg.MODEL.ROI_BOX_HEAD.CAT_FREQ_PATH = str(
        Path(__file__).resolve().parent / "Detic" / cfg.MODEL.ROI_BOX_HEAD.CAT_FREQ_PATH
    )
    cfg.freeze()
    return cfg


def get_parser():
    parser = argparse.ArgumentParser(description="Detectron2 demo for builtin configs")
    parser.add_argument(
        "--config-file",
        default="configs/quick_schedules/mask_rcnn_R_50_FPN_inference_acc_test.yaml",
        metavar="FILE",
        help="path to config file",
    )
    parser.add_argument("--webcam", help="Take inputs from webcam.")
    parser.add_argument("--cpu", action="store_true", help="Use CPU only.")
    parser.add_argument("--video-input", help="Path to video file.")
    parser.add_argument(
        "--input",
        nargs="+",
        help="A list of space separated input images; "
        "or a single glob pattern such as 'directory/*.jpg'",
    )
    parser.add_argument(
        "--output",
        help="A file or directory to save output visualizations. "
        "If not given, will show output in an OpenCV window.",
    )
    parser.add_argument(
        "--vocabulary",
        default="lvis",
        choices=["lvis", "openimages", "objects365", "coco", "custom"],
        help="",
    )
    parser.add_argument(
        "--custom_vocabulary",
        default="",
        help="",
    )
    parser.add_argument("--pred_all_class", action="store_true")
    parser.add_argument(
        "--confidence-threshold",
        type=float,
        default=0.5,
        help="Minimum score for instance predictions to be shown",
    )
    parser.add_argument(
        "--opts",
        help="Modify config options using the command-line 'KEY VALUE' pairs",
        default=[],
        nargs=argparse.REMAINDER,
    )
    return parser<|MERGE_RESOLUTION|>--- conflicted
+++ resolved
@@ -214,36 +214,9 @@
         else:
             obs.task_observations["semantic_frame"] = None
 
-<<<<<<< HEAD
-        prediction = np.zeros((height, width))
-        for j, class_idx in enumerate(pred["instances"].pred_classes.cpu().numpy()):
-            if class_idx in self.categories_mapping:
-                idx = self.categories_mapping[class_idx]
-                obj_mask = pred["instances"].pred_masks[j] * 1.0
-                obj_mask = obj_mask.cpu().numpy()
-
-                if depth_threshold is not None and depth is not None:
-                    md = np.median(depth[obj_mask == 1])
-                    if md == 0:
-                        filter_mask = np.ones_like(obj_mask, dtype=bool)
-                    else:
-                        # Restrict objects to 1m depth
-                        filter_mask = (depth >= md + depth_threshold) | (
-                            depth <= md - depth_threshold
-                        )
-                    # print(
-                    #     f"Median object depth: {md.item()}, filtering out "
-                    #     f"{np.count_nonzero(filter_mask)} pixels"
-                    # )
-                    obj_mask[filter_mask] = 0.0
-
-                prediction[obj_mask.astype(bool)] = idx
-
-        obs.semantic = prediction.astype(int)
-=======
         # Sort instances by mask size
         masks = pred["instances"].pred_masks.cpu().numpy()
-        class_idcs = pred["instances"].pred_classes.cpu().numpy()
+        class_idcs = pred["instances"].pred_classes.cpu().numpy()ß
         scores = pred["instances"].scores.cpu().numpy()
 
         if depth_threshold is not None and depth is not None:
@@ -259,7 +232,6 @@
         obs.task_observations["instance_scores"] = scores
         obs.task_observations["semantic_frame"] = visualization
 
->>>>>>> 0e9371bf
         return obs
 
 
