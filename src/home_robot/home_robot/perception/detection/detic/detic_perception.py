--- conflicted
+++ resolved
@@ -64,7 +64,6 @@
     return emb
 
 
-<<<<<<< HEAD
 def overlay_masks(
     masks: np.ndarray, class_idcs: np.ndarray, shape: Tuple[int, int]
 ) -> np.ndarray:
@@ -102,8 +101,6 @@
     return mask_out
 
 
-=======
->>>>>>> f4134052
 class DeticPerception(PerceptionModule):
     def __init__(
         self,
