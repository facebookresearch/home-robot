--- conflicted
+++ resolved
@@ -417,17 +417,10 @@
                         -relative_angle_to_stg
                     )  # the original angle was already in base frame
                     action = ContinuousNavigationAction(xyt_local)
-<<<<<<< HEAD
-        
+
         elif not reorient:
             return DiscreteNavigationAction.STOP
-        
-=======
-
-        elif not reorient:
-            return DiscreteNavigationAction.STOP
-
->>>>>>> bb99a1d1
+
         else:
             # Try to orient towards the goal object - or at least any point sampled from the goal
             # object.
