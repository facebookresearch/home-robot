--- conflicted
+++ resolved
@@ -451,10 +451,7 @@
                 replan = True
             else:
                 planner.set_multi_goal(navigable_goal_map, self.timestep)
-<<<<<<< HEAD
-=======
             goal_distance_map, closest_goal_pt = self.get_closest_goal(goal_map, start)
->>>>>>> 0e9371bf
 
         self.timestep += 1
 
@@ -482,17 +479,6 @@
             plt.show()
             print("Done visualizing.")
 
-<<<<<<< HEAD
-        goal_distance_map, closest_goal_pt = self.get_closest_goal(goal_map, start)
-
-        return short_term_goal, goal_distance_map, replan, stop, closest_goal_pt
-
-    def _get_closest_goal(self, traversible, goal_map, start):
-        # TODO delete this code
-        # Select closest point on goal map for visualization
-        # TODO" How to do this without the overhead of creating another FMM planner?
-        vis_planner = FMMPlanner(traversible)
-=======
         return short_term_goal, goal_distance_map, replan, stop, closest_goal_pt
 
     def get_closest_traversible_goal(
@@ -509,7 +495,6 @@
         else:
             traversible_[dilated_goal_map == 1] = 1
         vis_planner = FMMPlanner(traversible_)
->>>>>>> 0e9371bf
         curr_loc_map = np.zeros_like(goal_map)
         # Update our location for finding the closest goal
         curr_loc_map[start[0], start[1]] = 1
@@ -525,26 +510,14 @@
         closest_goal_pt = np.unravel_index(
             closest_goal_map.argmax(), closest_goal_map.shape
         )
-<<<<<<< HEAD
-        return closest_goal_pt
-
-    def get_closest_goal(self, goal_map, start):
-        """closest goal"""
-=======
         return closest_goal_map, closest_goal_pt
 
     def get_closest_goal(self, goal_map, start):
         """closest goal, avoiding any obstacles."""
->>>>>>> 0e9371bf
         empty = np.ones_like(goal_map)
         empty_planner = FMMPlanner(empty)
         empty_planner.set_goal(start)
         dist_map = empty_planner.fmm_dist * goal_map
-<<<<<<< HEAD
-        closest_goal_pt = np.unravel_index(dist_map.argmax(), dist_map.shape)
-        dist_map = remove_boundary(dist_map)
-        return dist_map, closest_goal_pt
-=======
         dist_map[dist_map == 0] = 10000
         closest_goal_map = dist_map == dist_map.min()
         closest_goal_map = remove_boundary(closest_goal_map)
@@ -552,7 +525,6 @@
             closest_goal_map.argmax(), closest_goal_map.shape
         )
         return closest_goal_map, closest_goal_pt
->>>>>>> 0e9371bf
 
     def _check_collision(self):
         """Check whether we had a collision and update the collision map."""
