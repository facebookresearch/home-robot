--- conflicted
+++ resolved
@@ -48,80 +48,6 @@
 
 
 class ScanNetDataset(object):
-<<<<<<< HEAD
-
-=======
-    # Segmentation data
-    METAINFO = {
-        "classes": (
-            # "wall",
-            # "floor",
-            "cabinet",
-            "bed",
-            "chair",
-            "sofa",
-            "table",
-            "door",
-            "window",
-            "bookshelf",
-            "picture",
-            "counter",
-            "desk",
-            "curtain",
-            "refrigerator",
-            "shower curtain",
-            "toilet",
-            "sink",
-            "bathtub",
-            "furniture",  # other furniture
-        ),
-        "palette": [
-            [174, 199, 232],
-            [152, 223, 138],
-            [31, 119, 180],
-            [255, 187, 120],
-            [188, 189, 34],
-            [140, 86, 75],
-            [255, 152, 150],
-            [214, 39, 40],
-            [197, 176, 213],
-            [148, 103, 189],
-            [196, 156, 148],
-            [23, 190, 207],
-            [247, 182, 210],
-            [219, 219, 141],
-            [255, 127, 14],
-            [158, 218, 229],
-            [44, 160, 44],
-            [112, 128, 144],
-            [227, 119, 194],
-            [82, 84, 163],
-        ],
-        "seg_valid_class_ids": (
-            # 1,
-            # 2,
-            3,
-            4,
-            5,
-            6,
-            7,
-            8,
-            9,
-            10,
-            11,
-            12,
-            14,
-            16,
-            24,
-            28,
-            33,
-            34,
-            36,
-            39,
-        ),
-        "seg_all_class_ids": tuple(range(41)),
-    }
->>>>>>> a0efb47b
     DEPTH_SCALE_FACTOR = 0.001  # to MM
     DEFAULT_HEIGHT = 968.0
     DEFAULT_WIDTH = 1296.0
@@ -248,7 +174,6 @@
         assert (self.height is None) == (self.width is None)  # Neither or both
         self.frame_skip = frame_skip
 
-<<<<<<< HEAD
         # Modalities
         if modalities == ScanNetModalities.ALL:
             self.modalities = [
@@ -259,19 +184,13 @@
         else:
             self.modalities = modalities
 
-=======
->>>>>>> a0efb47b
         # Create scene list
         with open(self.root_dir / "meta_data" / f"scannetv2_{split}.txt", "rb") as f:
             self.scene_list = [line.rstrip().decode() for line in f]
         if keep_only_scenes is not None:
             self.scene_list = [s for s in self.scene_list if s in keep_only_scenes]
         self.scene_list = natsorted(self.scene_list)
-<<<<<<< HEAD
         logger.info(
-=======
-        print(
->>>>>>> a0efb47b
             f"ScanNetDataset: Keeping next {keep_only_first_k_scenes} scenes starting at idx {skip_first_k_scenes}"
         )
         self.scene_list = self.scene_list[skip_first_k_scenes:][
@@ -341,7 +260,6 @@
                 ]
             )
         )[:: self.frame_skip]
-<<<<<<< HEAD
         assert len(pose_names) == len(
             img_names
         ), f"Unequal number of color and poses for scene {scan_name} ({len(img_names)} != ({len(pose_names)}))"
@@ -360,19 +278,6 @@
         # )[:: self.frame_skip]
 
         # Camera Intrinsics
-=======
-        assert len(img_names) > 0, f"Found zero images for scene {scan_name}"
-        assert len(img_names) == len(
-            depth_names
-        ), f"Unequal number of color and depth images for scene {scan_name} ({len(img_names)} != ({len(depth_names)}))"
-        assert len(img_names) == len(
-            pose_names
-        ), f"Unequal number of color and poses for scene {scan_name} ({len(img_names)} != ({len(pose_names)}))"
-
-        # 2D instance masks
-        #   Not implemented yet
-
->>>>>>> a0efb47b
         intrinsic_name = self.posed_dir / scan_name / "intrinsic.txt"
 
         return {
@@ -407,7 +312,6 @@
         poses, intrinsics, images, depths = [], [], [], []
         boxes_aligned, axis_align_mats = [], []
         image_paths = []
-<<<<<<< HEAD
         instance_2ds = []
 
         # Load all images
@@ -421,14 +325,6 @@
                         data["instance_2d_paths"],
                     )
                 ),
-=======
-
-        # Load all images
-        # for i, (img, depth, pose) in enumerate(zip(data["img_paths"], data["depth_paths"], data["pose_paths"])):
-        for i, (img, depth, pose) in enumerate(
-            maybe_show_progress(
-                list(zip(data["img_paths"], data["depth_paths"], data["pose_paths"])),
->>>>>>> a0efb47b
                 description=f"Loading scene {scan_name}",
                 length=len(data["img_paths"]),
                 show=show_progress,
@@ -445,11 +341,7 @@
             # pose[:3, 2] *= -1
             pose = axis_align_mat @ torch.from_numpy(pose.astype(np.float32)).float()
             # We cannot accept files directly, as some of the poses are invalid
-<<<<<<< HEAD
             if self.skipnan and torch.any(torch.isnan(pose)):
-=======
-            if torch.any(torch.isnan(pose)):
->>>>>>> a0efb47b
                 # print(f"Found inf pose in {scan_name}")
                 continue
             poses.append(pose)
@@ -486,7 +378,6 @@
         if ScanNetModalities.RGB in self.modalities:
             images = torch.stack(images).float()
 
-<<<<<<< HEAD
         if ScanNetModalities.DEPTH in self.modalities:
             depths = torch.stack(depths).float()
 
@@ -510,12 +401,6 @@
 
             if len(boxes_aligned) == 0:
                 raise RuntimeError(f"No GT boxes for scene {scan_name}")
-=======
-        # Load bounding boxes
-        boxes_aligned, box_classes, box_obj_ids = load_3d_bboxes(
-            data["bboxs_aligned_path"]
-        )
->>>>>>> a0efb47b
 
         if len(boxes_aligned) == 0:
             raise RuntimeError(f"No GT boxes for scene {scan_name}")
@@ -544,14 +429,11 @@
             ][column_names]
             ref_expr_df = pd.concat([scanrefer_expr, r3d_expr])
 
-<<<<<<< HEAD
         if len(ref_expr_df) > 0:
             ref_expr_df = filter_ref_exp_by_class(
                 ref_expr_df, box_obj_ids, box_classes, drop_class=self.DROP_CLASS_VAL
             )
 
-=======
->>>>>>> a0efb47b
         # Return as dict
         return dict(
             # Pose
@@ -575,18 +457,6 @@
 
     def __len__(self):
         return len(self.scene_list)
-<<<<<<< HEAD
-=======
-
-
-def maybe_show_progress(iterable, description, length, show=False):
-    if show:
-        for x in tqdm(iterable, desc=description, total=length):
-            yield x
-    else:
-        for x in iterable:
-            yield x
->>>>>>> a0efb47b
 
 
 ##################################
@@ -711,11 +581,7 @@
         obj_id: IntTensor of object IDs
     """
     bboxes = np.load(path)
-<<<<<<< HEAD
     bbox_coords = torch.from_numpy(bboxes[:, :6]).float()
-=======
-    bbox_coords = torch.from_numpy(bboxes[:, :6])
->>>>>>> a0efb47b
     labels = torch.from_numpy(bboxes[:, -2]).int()
     obj_ids = torch.from_numpy(bboxes[:, -1]).int()
     centers, lengths = bbox_coords[:, :3], bbox_coords[:, 3:6]
