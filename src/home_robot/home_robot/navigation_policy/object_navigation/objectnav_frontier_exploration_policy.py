# Copyright (c) Meta Platforms, Inc. and affiliates.
#
# This source code is licensed under the MIT license found in the
# LICENSE file in the root directory of this source tree.
import numpy as np
import scipy
import skimage.morphology
import torch
import torch.nn as nn
from sklearn.cluster import DBSCAN

from home_robot.mapping.semantic.constants import MapConstants as MC
from home_robot.utils.morphology import binary_dilation, binary_erosion


class ObjectNavFrontierExplorationPolicy(nn.Module):
    """
    Policy to select high-level goals for Object Goal Navigation:
    go to object goal if it is mapped and explore frontier (closest
    unexplored region) otherwise.
    """

<<<<<<< HEAD
    def __init__(self, exploration_strategy: str, num_sem_categories: int):
=======
    def __init__(self, exploration_strategy: str,explored_area_dilation_radius=10,explored_area_erosion_radius=5):
>>>>>>> 397638a0
        super().__init__()
        assert exploration_strategy in ["seen_frontier", "been_close_to_frontier"]
        self.exploration_strategy = exploration_strategy

        self.dilate_explored_kernel = nn.Parameter(
            torch.from_numpy(skimage.morphology.disk(explored_area_dilation_radius))
            .unsqueeze(0)
            .unsqueeze(0)
            .float(),
            requires_grad=False,
        )
        self.erosion_explored_kernel = nn.Parameter(
            torch.from_numpy(skimage.morphology.disk(explored_area_erosion_radius))
            .unsqueeze(0)
            .unsqueeze(0)
            .float(),
            requires_grad=False,
        )
        self.select_border_kernel = nn.Parameter(
            torch.from_numpy(skimage.morphology.disk(1))
            .unsqueeze(0)
            .unsqueeze(0)
            .float(),
            requires_grad=False,
        )
        self.num_sem_categories = num_sem_categories

    @property
    def goal_update_steps(self):
        return 1
        # return 5  # 1

    def reach_single_category(self, map_features, category):
        # if the goal is found, reach it
        goal_map, found_goal = self.reach_goal_if_in_map(map_features, category)
        # otherwise, do frontier exploration
        goal_map = self.explore_otherwise(map_features, goal_map, found_goal)
        return goal_map, found_goal

    def reach_object_recep_combination(
        self, map_features, object_category, recep_category
    ):
        # First check if object (small goal) and recep category are in the same cell of the map. if found, set it as a goal
        goal_map, found_goal = self.reach_goal_if_in_map(
            map_features,
            recep_category,
            small_goal_category=object_category,
        )
        # Then check if the recep category exists in the map. if found, set it as a goal
        goal_map, found_rec_goal = self.reach_goal_if_in_map(
            map_features,
            recep_category,
            reject_visited_regions=True,
            goal_map=goal_map,
            found_goal=found_goal,
        )
        # Otherwise, set closest frontier as the goal
        goal_map = self.explore_otherwise(map_features, goal_map, found_rec_goal)
        return goal_map, found_goal

    def forward(
        self,
        map_features,
        object_category=None,
        start_recep_category=None,
        end_recep_category=None,
        instance_id=None,
        nav_to_recep=None,
    ):
        """
        Arguments:
            map_features: semantic map features of shape
             (batch_size, 9 + num_sem_categories, M, M)
            object_category: object goal category
            start_recep_category: start receptacle category
            end_recep_category: end receptacle category
            nav_to_recep: If both object_category and recep_category are specified, whether to navigate to receptacle
        Returns:
            goal_map: binary map encoding goal(s) of shape (batch_size, M, M)
            found_goal: binary variables to denote whether we found the object
            goal category of shape (batch_size,)
        """
        assert (
            object_category is not None
            or end_recep_category is not None
            or instance_id is not None
        )
        if instance_id is not None:
            instance_map = map_features[0][
                2 * MC.NON_SEM_CHANNELS
                + self.num_sem_categories : 2 * MC.NON_SEM_CHANNELS
                + 2 * self.num_sem_categories,
                :,
                :,
            ]
            inst_map_idx = instance_map == instance_id
            inst_map_idx = torch.argmax(torch.sum(inst_map_idx, axis=(1, 2)))
            goal_map = (
                (instance_map[inst_map_idx] == instance_id).to(torch.float).unsqueeze(0)
            )
            if torch.sum(goal_map) == 0:
                found_goal = torch.tensor([0])
            else:
                found_goal = torch.tensor([1])
            goal_map = self.explore_otherwise(map_features, goal_map, found_goal)
            return goal_map, found_goal

        elif object_category is not None and start_recep_category is not None:
            if nav_to_recep is None or end_recep_category is None:
                nav_to_recep = torch.tensor([0] * map_features.shape[0])

            # there is at least one instance in the batch where the goal is object
            if nav_to_recep.sum() < map_features.shape[0]:
                goal_map_o, found_goal_o = self.reach_object_recep_combination(
                    map_features, object_category, start_recep_category
                )
            # there is at least one instance in the batch where the goal is receptacle
            elif nav_to_recep.sum() > 0:
                goal_map_r, found_goal_r = self.reach_single_category(
                    map_features, end_recep_category
                )
            # some instances in batch may be navigating to objects (before pick skill) and some may be navigating to recep (before place skill)
            if nav_to_recep.sum() == 0:
                return goal_map_o, found_goal_o
            elif nav_to_recep.sum() == map_features.shape[0]:
                return goal_map_r, found_goal_r
            else:
                goal_map = (
                    goal_map_o * nav_to_recep.view(-1, 1, 1)
                    + (1 - nav_to_recep).view(-1, 1, 1) * goal_map_o
                )
                found_goal = (
                    found_goal_r * nav_to_recep + (1 - nav_to_recep) * found_goal_r
                )
                return goal_map, found_goal
        else:
            # Here, the goal is specified by a single object or receptacle to navigate to with no additional constraints (eg. the given object can be on any receptacle)
            goal_category = (
                object_category if object_category is not None else end_recep_category
            )
            return self.reach_single_category(map_features, goal_category)

    def cluster_filtering(self, m):
        # m is a 480x480 goal map
        if not m.any():
            return m
        device = m.device

        # cluster goal points
        k = DBSCAN(eps=4, min_samples=1)
        m = m.cpu().numpy()
        data = np.array(m.nonzero()).T
        k.fit(data)

        # mask all points not in the largest cluster
        mode = scipy.stats.mode(k.labels_, keepdims=True).mode.item()
        mode_mask = (k.labels_ != mode).nonzero()
        x = data[mode_mask]

        m_filtered = np.copy(m)
        m_filtered[x] = 0.0
        m_filtered = torch.tensor(m_filtered, device=device)

        return m_filtered

    def reach_goal_if_in_map(
        self,
        map_features,
        goal_category,
        small_goal_category=None,
        reject_visited_regions=False,
        goal_map=None,
        found_goal=None,
    ):
        """If the desired goal is in the semantic map, reach it."""
        batch_size, _, height, width = map_features.shape
        device = map_features.device
        if goal_map is None and found_goal is None:
            goal_map = torch.zeros((batch_size, height, width), device=device)
            found_goal_current = torch.zeros(
                batch_size, dtype=torch.bool, device=device
            )
        else:
            # crate a fresh map
            found_goal_current = torch.clone(found_goal)
        for e in range(batch_size):
            # if the category goal was not found previously
            if not found_goal_current[e]:
                # the category to navigate to
                category_map = map_features[
                    e, goal_category[e] + 2 * MC.NON_SEM_CHANNELS, :, :
                ]
                if small_goal_category is not None:
                    # additionally check if the category has the required small object on it
                    category_map = (
                        category_map
                        * map_features[
                            e, small_goal_category[e] + 2 * MC.NON_SEM_CHANNELS, :, :
                        ]
                    )
                if reject_visited_regions:
                    # remove the receptacles that the already been close to
                    category_map = category_map * (
                        1 - map_features[e, MC.BEEN_CLOSE_MAP, :, :]
                    )
                # if the desired category is found with required constraints, set goal for navigation
                if (category_map == 1).sum() > 0:
                    goal_map[e] = category_map == 1
                    found_goal_current[e] = True
        return goal_map, found_goal_current

    def get_frontier_map(self, map_features):
        # Select unexplored area
        if self.exploration_strategy == "seen_frontier":
            frontier_map = (map_features[:, [MC.EXPLORED_MAP], :, :] == 0).float()
        elif self.exploration_strategy == "been_close_to_frontier":
            frontier_map = (map_features[:, [MC.BEEN_CLOSE_MAP], :, :] == 0).float()
        else:
            raise Exception(f'not implemented')

        # erode and dilate to remove small components
        # eroded = 1 - binary_erosion(1 - frontier_map,self.erosion_explored_kernel)
        # frontier_map = 1 - binary_dilation(1 - eroded,self.erosion_explored_kernel)

        # Dilate explored area
        frontier_map = 1 - binary_dilation(
            1 - frontier_map, self.dilate_explored_kernel
        )

        # Select the frontier
        frontier_map = (
            binary_dilation(frontier_map, self.select_border_kernel) - frontier_map
        )
        
        # Remove obstacles from the frontier
        obstacle_map = map_features[:, [MC.OBSTACLE_MAP], :, :]
        frontier_map[obstacle_map > 0] = 0.0

        return frontier_map

    def explore_otherwise(self, map_features, goal_map, found_goal):
        """Explore closest unexplored region otherwise."""
        frontier_map = self.get_frontier_map(map_features)
        batch_size = map_features.shape[0]
        for e in range(batch_size):
            if not found_goal[e]:
                goal_map[e] = frontier_map[e]

        return goal_map<|MERGE_RESOLUTION|>--- conflicted
+++ resolved
@@ -20,24 +20,23 @@
     unexplored region) otherwise.
     """
 
-<<<<<<< HEAD
-    def __init__(self, exploration_strategy: str, num_sem_categories: int):
-=======
-    def __init__(self, exploration_strategy: str,explored_area_dilation_radius=10,explored_area_erosion_radius=5):
->>>>>>> 397638a0
+    def __init__(self, exploration_strategy: str, num_sem_categories: int, explored_area_dilation_radius=10, explored_area_erosion_radius=5):
         super().__init__()
-        assert exploration_strategy in ["seen_frontier", "been_close_to_frontier"]
+        assert exploration_strategy in [
+            "seen_frontier", "been_close_to_frontier"]
         self.exploration_strategy = exploration_strategy
 
         self.dilate_explored_kernel = nn.Parameter(
-            torch.from_numpy(skimage.morphology.disk(explored_area_dilation_radius))
+            torch.from_numpy(skimage.morphology.disk(
+                explored_area_dilation_radius))
             .unsqueeze(0)
             .unsqueeze(0)
             .float(),
             requires_grad=False,
         )
         self.erosion_explored_kernel = nn.Parameter(
-            torch.from_numpy(skimage.morphology.disk(explored_area_erosion_radius))
+            torch.from_numpy(skimage.morphology.disk(
+                explored_area_erosion_radius))
             .unsqueeze(0)
             .unsqueeze(0)
             .float(),
@@ -59,7 +58,8 @@
 
     def reach_single_category(self, map_features, category):
         # if the goal is found, reach it
-        goal_map, found_goal = self.reach_goal_if_in_map(map_features, category)
+        goal_map, found_goal = self.reach_goal_if_in_map(
+            map_features, category)
         # otherwise, do frontier exploration
         goal_map = self.explore_otherwise(map_features, goal_map, found_goal)
         return goal_map, found_goal
@@ -82,7 +82,8 @@
             found_goal=found_goal,
         )
         # Otherwise, set closest frontier as the goal
-        goal_map = self.explore_otherwise(map_features, goal_map, found_rec_goal)
+        goal_map = self.explore_otherwise(
+            map_features, goal_map, found_rec_goal)
         return goal_map, found_goal
 
     def forward(
@@ -115,7 +116,7 @@
         if instance_id is not None:
             instance_map = map_features[0][
                 2 * MC.NON_SEM_CHANNELS
-                + self.num_sem_categories : 2 * MC.NON_SEM_CHANNELS
+                + self.num_sem_categories: 2 * MC.NON_SEM_CHANNELS
                 + 2 * self.num_sem_categories,
                 :,
                 :,
@@ -123,13 +124,15 @@
             inst_map_idx = instance_map == instance_id
             inst_map_idx = torch.argmax(torch.sum(inst_map_idx, axis=(1, 2)))
             goal_map = (
-                (instance_map[inst_map_idx] == instance_id).to(torch.float).unsqueeze(0)
+                (instance_map[inst_map_idx] == instance_id).to(
+                    torch.float).unsqueeze(0)
             )
             if torch.sum(goal_map) == 0:
                 found_goal = torch.tensor([0])
             else:
                 found_goal = torch.tensor([1])
-            goal_map = self.explore_otherwise(map_features, goal_map, found_goal)
+            goal_map = self.explore_otherwise(
+                map_features, goal_map, found_goal)
             return goal_map, found_goal
 
         elif object_category is not None and start_recep_category is not None:
@@ -157,7 +160,8 @@
                     + (1 - nav_to_recep).view(-1, 1, 1) * goal_map_o
                 )
                 found_goal = (
-                    found_goal_r * nav_to_recep + (1 - nav_to_recep) * found_goal_r
+                    found_goal_r * nav_to_recep +
+                    (1 - nav_to_recep) * found_goal_r
                 )
                 return goal_map, found_goal
         else:
@@ -239,9 +243,11 @@
     def get_frontier_map(self, map_features):
         # Select unexplored area
         if self.exploration_strategy == "seen_frontier":
-            frontier_map = (map_features[:, [MC.EXPLORED_MAP], :, :] == 0).float()
+            frontier_map = (
+                map_features[:, [MC.EXPLORED_MAP], :, :] == 0).float()
         elif self.exploration_strategy == "been_close_to_frontier":
-            frontier_map = (map_features[:, [MC.BEEN_CLOSE_MAP], :, :] == 0).float()
+            frontier_map = (
+                map_features[:, [MC.BEEN_CLOSE_MAP], :, :] == 0).float()
         else:
             raise Exception(f'not implemented')
 
@@ -256,9 +262,10 @@
 
         # Select the frontier
         frontier_map = (
-            binary_dilation(frontier_map, self.select_border_kernel) - frontier_map
-        )
-        
+            binary_dilation(
+                frontier_map, self.select_border_kernel) - frontier_map
+        )
+
         # Remove obstacles from the frontier
         obstacle_map = map_features[:, [MC.OBSTACLE_MAP], :, :]
         frontier_map[obstacle_map > 0] = 0.0
