# Copyright (c) Meta Platforms, Inc. and affiliates.
#
# This source code is licensed under the MIT license found in the
# LICENSE file in the root directory of this source tree.
import random

import cv2
import numpy as np
import torch
import torch.nn as nn
import trimesh.transformations as tra

import home_robot.utils.depth as du
from home_robot.core.interfaces import (
    ContinuousFullBodyAction,
    DiscreteNavigationAction,
    Observations,
)
from home_robot.motion.stretch import STRETCH_STANDOFF_DISTANCE
from home_robot.utils.image import smooth_mask
from home_robot.utils.rotation import get_angle_to_pos

RETRACTED_ARM_APPROX_LENGTH = 0.15
HARDCODED_ARM_EXTENSION_OFFSET = 0.15
HARDCODED_YAW_OFFSET = 0.25


class HeuristicPlacePolicy(nn.Module):
    """
    Policy to place object on end receptacle using depth and point-cloud-based heuristics.
    """

    def __init__(
        self,
        config,
        device,
        placement_drop_distance: float = 0.25,
        debug_visualize_xyz: bool = False,
    ):
        """
        Parameters:
            config
            device
            placement_drop_distance: distance from placement point that we add as a margin
        """
        super().__init__()
        self.timestep = 0
        self.config = config
        self.device = device
        self.debug_visualize_xyz = debug_visualize_xyz
        self.erosion_kernel = np.ones((5, 5), np.uint8)
        self.placement_drop_distance = placement_drop_distance

    def get_receptacle_placement_point(
        self,
        obs: Observations,
        vis_inputs: None,
        arm_reachability_check: bool = False,
        visualize: bool = True,
    ):
        """
        Compute placement point in 3d space.

        Parameters:
            obs: Observation object; describes what we've seen.
            vis_inputs: optional dict; data used for visualizing outputs
        """
        NUM_POINTS_TO_SAMPLE = 50  # number of points to sample from receptacle point cloud to find best placement point
        SLAB_PADDING = 0.2  # x/y padding around randomly selected points
        SLAB_HEIGHT_THRESHOLD = 0.015  # 1cm above and below, i.e. 2cm overall
        ALPHA_VIS = 0.5

        goal_rec_mask = (
            obs.semantic
            == obs.task_observations["end_recep_goal"] * du.valid_depth_mask(obs.depth)
        ).astype(np.uint8)
        # Get dilated, then eroded mask (for cleanliness)
        goal_rec_mask = smooth_mask(
            goal_rec_mask, self.erosion_kernel, num_iterations=5
        )[1]
        # Convert to booleans
        goal_rec_mask = goal_rec_mask.astype(bool)

        if visualize:
            cv2.imwrite(f"{self.end_receptacle}_semantic.png", goal_rec_mask * 255)

        if not goal_rec_mask.any():
            print("End receptacle not visible.")
            return None
        else:
            rgb_vis = obs.rgb
            goal_rec_depth = torch.tensor(
                obs.depth, device=self.device, dtype=torch.float32
            ).unsqueeze(0)

            camera_matrix = du.get_camera_matrix(
                self.config.ENVIRONMENT.frame_width,
                self.config.ENVIRONMENT.frame_height,
                self.config.ENVIRONMENT.hfov,
            )
            # Get object point cloud in camera coordinates
            pcd_camera_coords = du.get_point_cloud_from_z_t(
                goal_rec_depth, camera_matrix, self.device, scale=self.du_scale
            )

            # get point cloud in base coordinates
            camera_pose = np.expand_dims(obs.camera_pose, 0)
            angles = [tra.euler_from_matrix(p[:3, :3], "rzyx") for p in camera_pose]
            tilt = angles[0][1]  # [0][1]

            # Agent height comes from the environment config
            agent_height = torch.tensor(camera_pose[0, 2, 3], device=self.device)

            # Object point cloud in base coordinates
            pcd_base_coords = du.transform_camera_view_t(
                pcd_camera_coords, agent_height, np.rad2deg(tilt), self.device
            )

            if self.debug_visualize_xyz:
                # Remove invalid points from the mask
                xyz = (
                    pcd_base_coords[0]
                    .cpu()
                    .numpy()
                    .reshape(-1, 3)[goal_rec_mask.reshape(-1), :]
                )
                from home_robot.utils.point_cloud import show_point_cloud

                rgb = (obs.rgb).reshape(-1, 3) / 255.0
                show_point_cloud(xyz, rgb, orig=np.zeros(3))

            # Whether or not I can extend the robot's arm in order to reach each point
            if arm_reachability_check:
                # filtering out unreachable points based on Y and Z coordinates of voxels (Z is up)
                height_reachable_mask = (pcd_base_coords[0, :, :, 2] < agent_height).to(
                    int
                )
                height_reachable_mask = torch.stack(
                    [height_reachable_mask] * 3, axis=-1
                )
                pcd_base_coords = pcd_base_coords * height_reachable_mask

                length_reachable_mask = (pcd_base_coords[0, :, :, 1] < agent_height).to(
                    int
                )
                length_reachable_mask = torch.stack(
                    [length_reachable_mask] * 3, axis=-1
                )
                pcd_base_coords = pcd_base_coords * length_reachable_mask

            non_zero_mask = torch.stack(
                [torch.from_numpy(goal_rec_mask).to(self.device)] * 3, axis=-1
            )
            pcd_base_coords = pcd_base_coords * non_zero_mask

            ## randomly sampling NUM_POINTS_TO_SAMPLE of receptacle point cloud – to choose for placement

            reachable_point_cloud = pcd_base_coords[0].cpu().numpy()
            flat_array = reachable_point_cloud.reshape(-1, 3)

            # find the indices of the non-zero elements in the first two dimensions of the matrix
            nonzero_indices = np.nonzero(flat_array[:, :2].any(axis=1))[0]
            # create a list of tuples containing the non-zero indices in the first two dimensions
            nonzero_tuples = [
                (
                    index // reachable_point_cloud.shape[-2],
                    index % reachable_point_cloud.shape[-2],
                )
                for index in nonzero_indices
            ]
            # select a random subset of the non-zero indices
            random_indices = random.sample(
                nonzero_tuples, min(NUM_POINTS_TO_SAMPLE, len(nonzero_tuples))
            )

            x_values = pcd_base_coords[0, :, :, 0]
            y_values = pcd_base_coords[0, :, :, 1]
            z_values = pcd_base_coords[0, :, :, 2]

            max_surface_points = 0
            # max_height = 0
            max_surface_mask, best_voxel_ind, best_voxel = None, None, None

            ## iterating through all randomly selected voxels and choosing one with most XY neighboring surface area within some height threshold

            for ind in random_indices:
                sampled_voxel = pcd_base_coords[0, ind[0], ind[1]]
                sampled_voxel_x, sampled_voxel_y, sampled_voxel_z = (
                    sampled_voxel[0],
                    sampled_voxel[1],
                    sampled_voxel[2],
                )

                # sampling plane of pcd voxels around randomly selected voxel (with height tolerance)
                slab_points_mask_x = torch.bitwise_and(
                    (x_values >= sampled_voxel_x - SLAB_PADDING),
                    (x_values <= sampled_voxel_x + SLAB_PADDING),
                )
                slab_points_mask_y = torch.bitwise_and(
                    (y_values >= sampled_voxel_y - SLAB_PADDING),
                    (y_values <= sampled_voxel_y + SLAB_PADDING),
                )
                slab_points_mask_z = torch.bitwise_and(
                    (z_values >= sampled_voxel_z - SLAB_HEIGHT_THRESHOLD),
                    (z_values <= sampled_voxel_z + SLAB_HEIGHT_THRESHOLD),
                )

                slab_points_mask = torch.bitwise_and(
                    slab_points_mask_x, slab_points_mask_y
                ).to(torch.uint8)
                slab_points_mask = torch.bitwise_and(
                    slab_points_mask, slab_points_mask_z
                ).to(torch.uint8)

                # ALTERNATIVE: choose slab with maximum (area x height) product

                # slab_points_mask_stacked = torch.stack(
                #     [
                #         slab_points_mask * 255,
                #         slab_points_mask,
                #         slab_points_mask,
                #     ],
                #     axis=-1,
                # )
                # height = (slab_points_mask_stacked * pcd_base_coords)[..., 2].max()
                # if slab_points_mask.sum() * height >= max_surface_points * max_height:
                if slab_points_mask.sum() >= max_surface_points:
                    max_surface_points = slab_points_mask.sum()
                    max_surface_mask = slab_points_mask
                    # max_height = height
                    best_voxel_ind = ind
                    best_voxel = sampled_voxel

            slab_points_mask_vis = torch.stack(
                [
                    max_surface_mask * 255,
                    max_surface_mask,
                    max_surface_mask,
                ],
                axis=-1,
            )  # for visualization
            rgb_vis_tmp = cv2.addWeighted(
                rgb_vis, ALPHA_VIS, slab_points_mask_vis.cpu().numpy(), 1 - ALPHA_VIS, 0
            )

            rgb_vis_tmp = cv2.circle(
                rgb_vis_tmp,
                (best_voxel_ind[1], best_voxel_ind[0]),
                4,
                (0, 255, 0),
                thickness=2,
            )

            if vis_inputs is not None:
                vis_inputs["semantic_frame"][..., :3] = rgb_vis_tmp

            # Add placement margin to the best voxel that we chose
            best_voxel[2] += self.placement_drop_distance

            if self.debug_visualize_xyz:
                show_point_cloud(
                    pcd_base_coords[0].cpu().numpy(),
                    rgb=obs.rgb / 255.0,
                    orig=best_voxel.cpu().numpy(),
                )

            return best_voxel.cpu().numpy(), vis_inputs

    def forward(self, obs: Observations, vis_inputs=None):
        """
        1. Get estimate of point on receptacle to place object on.
        2. Orient towards it.
        3. Move forward to get close to it.
        4. Rotate 90º to have arm face the object. Then rotate camera to face arm.
        5. (again) Get estimate of point on receptacle to place object on.
        6. With camera, arm, and object (hopefully) aligned, set arm lift and
        extension based on point estimate from 4.
        """

        self.timestep = self.timestep
        turn_angle = self.config.ENVIRONMENT.turn_angle
        fwd_step_size = self.config.ENVIRONMENT.forward

        if self.timestep == 0:
            self.du_scale = 1  # TODO: working with full resolution for now
            self.end_receptacle = obs.task_observations["goal_name"].split(" ")[-1]
            found = self.get_receptacle_placement_point(obs, vis_inputs)

            if found is None:
                print("Receptacle not visible. Execute hardcoded place.")
                self.total_turn_and_forward_steps = 0
                self.initial_orient_num_turns = -1
                self.fall_wait_steps = 5
                self.t_extend_arm = 1
                self.t_release_object = 2
                self.t_retract_arm = 3
                self.t_go_to_top = -1
                self.t_go_to_place = -1
                self.t_done_waiting = 3 + self.fall_wait_steps
            else:
                self.placement_voxel, vis_inputs = found

                center_voxel_trans = np.array(
                    [
                        self.placement_voxel[1],
                        self.placement_voxel[2],
                        self.placement_voxel[0],
                    ]
                )

                delta_heading = np.rad2deg(get_angle_to_pos(center_voxel_trans))

                self.initial_orient_num_turns = abs(delta_heading) // turn_angle
                self.orient_turn_direction = np.sign(delta_heading)
                # This gets the Y-coordiante of the center voxel
                # Base link to retracted arm - this is about 15 cm
                fwd_dist = (
                    self.placement_voxel[1]
                    - STRETCH_STANDOFF_DISTANCE
                    - RETRACTED_ARM_APPROX_LENGTH
                )

<<<<<<< HEAD
            fwd_dist = np.clip(fwd_dist, 0, np.inf)  # to avoid negative fwd_dist
            self.forward_steps = fwd_dist // fwd_step_size
            self.total_turn_and_forward_steps = (
                self.forward_steps + self.initial_orient_num_turns
            )
            self.fall_wait_steps = 5
            self.t_go_to_top = self.total_turn_and_forward_steps + 1
            self.t_go_to_place = self.total_turn_and_forward_steps + 2
            self.t_release_object = self.total_turn_and_forward_steps + 3
            self.t_lift_arm = self.total_turn_and_forward_steps + 4
            self.t_retract_arm = self.total_turn_and_forward_steps + 5
            self.t_done_waiting = (
                self.total_turn_and_forward_steps + 3 + self.fall_wait_steps
            )
=======
                fwd_dist = np.clip(fwd_dist, 0, np.inf)  # to avoid negative fwd_dist
                self.forward_steps = fwd_dist // fwd_step_size
                self.total_turn_and_forward_steps = (
                    self.forward_steps + self.initial_orient_num_turns
                )
                self.fall_wait_steps = 5
                self.t_go_to_top = self.total_turn_and_forward_steps + 1
                self.t_go_to_place = self.total_turn_and_forward_steps + 2
                self.t_release_object = self.total_turn_and_forward_steps + 3
                self.t_retract_arm = self.total_turn_and_forward_steps + 4
                self.t_extend_arm = -1
                self.t_done_waiting = (
                    self.total_turn_and_forward_steps + 3 + self.fall_wait_steps
                )
>>>>>>> 0b44cb8d

                print("-" * 20)
                print(f"Turn to orient for {self.initial_orient_num_turns} steps.")
                print(f"Move forward for {self.forward_steps} steps.")

        print("-" * 20)
        print("Timestep", self.timestep)
        if self.timestep < self.initial_orient_num_turns:
            if self.orient_turn_direction == -1:
                print("[Placement] Turning right to orient towards object")
                action = DiscreteNavigationAction.TURN_RIGHT
            if self.orient_turn_direction == +1:
                print("[Placement] Turning left to orient towards object")
                action = DiscreteNavigationAction.TURN_LEFT
        elif self.timestep < self.total_turn_and_forward_steps:
            print("[Placement] Moving forward")
            action = DiscreteNavigationAction.MOVE_FORWARD
        elif self.timestep == self.total_turn_and_forward_steps:
            action = DiscreteNavigationAction.MANIPULATION_MODE
            print("[Placement] Aligning camera to arm")
        elif self.timestep == self.t_go_to_top:
            # We should move the arm back and retract it to make sure it does not hit anything as it moves towards the target position
            print("[Placement] Raising the arm before placement.")
            action = self._retract(obs)
        elif self.timestep == self.t_go_to_place:
            print("[Placement] Move arm into position")
            placement_height, placement_extension = (
                self.placement_voxel[2],
                self.placement_voxel[1],
            )

            current_arm_lift = obs.joint[4]
            delta_arm_lift = placement_height - current_arm_lift

            current_arm_ext = obs.joint[:4].sum()
            delta_arm_ext = (
                placement_extension
                - STRETCH_STANDOFF_DISTANCE
                - RETRACTED_ARM_APPROX_LENGTH
                - current_arm_ext
                + HARDCODED_ARM_EXTENSION_OFFSET
            )
            center_voxel_trans = np.array(
                [
                    self.placement_voxel[1],
                    self.placement_voxel[2],
                    self.placement_voxel[0],
                ]
            )
            delta_heading = np.rad2deg(get_angle_to_pos(center_voxel_trans))

            delta_gripper_yaw = delta_heading / 90 - HARDCODED_YAW_OFFSET

            print("[Placement] Delta arm extension:", delta_arm_ext)
            print("[Placement] Delta arm lift:", delta_arm_lift)
            joints = np.array(
                [delta_arm_ext]
                + [0] * 3
                + [delta_arm_lift]
                + [delta_gripper_yaw]
                + [0] * 4
            )
            action = ContinuousFullBodyAction(joints)
        elif self.timestep == self.t_release_object:
            # desnap to drop the object
            print("[Placement] Desnapping object")
            action = DiscreteNavigationAction.DESNAP_OBJECT
        elif self.timestep == self.t_lift_arm:
            print("[Placement] Lifting the arm after placement.")
            action = self._lift(obs)
        elif self.timestep == self.t_retract_arm:
            print("[Placement] Retracting the arm after placement.")
            action = self._retract(obs)
        elif self.timestep == self.t_extend_arm:
            print("[Placement] Extending the arm out for placing.")
            action = DiscreteNavigationAction.EXTEND_ARM
        elif self.timestep <= self.t_done_waiting:
            print("[Placement] Empty action")  # allow the object to come to rest
            action = DiscreteNavigationAction.EMPTY_ACTION
        elif self.timestep == self.t_done_waiting + 1:
            print("[Placement] Go back to nav")
            action = DiscreteNavigationAction.NAVIGATION_MODE
        else:
            print("[Placement] Stopping")
            action = DiscreteNavigationAction.STOP

        self.timestep += 1
        return action, vis_inputs
    

    def _lift(self, obs: Observations) -> ContinuousFullBodyAction:
        """Compute a high-up lift position to avoid collisions when releasing"""
        # Hab sim dimensionality for arm == 10
        joints = np.zeros(10)
        # We take the lift position = 1
        current_arm_lift = obs.joint[4]
        # Target lift is 0.99
        lift_delta = 1.2 - current_arm_lift
        joints[4] = lift_delta
        action = ContinuousFullBodyAction(joints)
        return action

    def _retract(self, obs: Observations) -> ContinuousFullBodyAction:
        """Compute a high-up retracted position to avoid collisions"""
        # Hab sim dimensionality for arm == 10
        joints = np.zeros(10)
        # We take the lift position = 1
        current_arm_lift = obs.joint[4]
        # Target lift is 0.99
        lift_delta = 1.2 - current_arm_lift
        # Arm should be fully retracted
        arm_delta = -1 * np.sum(obs.joint[:4])
        joints[0] = arm_delta
        joints[4] = lift_delta
        action = ContinuousFullBodyAction(joints)
        return action<|MERGE_RESOLUTION|>--- conflicted
+++ resolved
@@ -320,22 +320,6 @@
                     - RETRACTED_ARM_APPROX_LENGTH
                 )
 
-<<<<<<< HEAD
-            fwd_dist = np.clip(fwd_dist, 0, np.inf)  # to avoid negative fwd_dist
-            self.forward_steps = fwd_dist // fwd_step_size
-            self.total_turn_and_forward_steps = (
-                self.forward_steps + self.initial_orient_num_turns
-            )
-            self.fall_wait_steps = 5
-            self.t_go_to_top = self.total_turn_and_forward_steps + 1
-            self.t_go_to_place = self.total_turn_and_forward_steps + 2
-            self.t_release_object = self.total_turn_and_forward_steps + 3
-            self.t_lift_arm = self.total_turn_and_forward_steps + 4
-            self.t_retract_arm = self.total_turn_and_forward_steps + 5
-            self.t_done_waiting = (
-                self.total_turn_and_forward_steps + 3 + self.fall_wait_steps
-            )
-=======
                 fwd_dist = np.clip(fwd_dist, 0, np.inf)  # to avoid negative fwd_dist
                 self.forward_steps = fwd_dist // fwd_step_size
                 self.total_turn_and_forward_steps = (
@@ -345,12 +329,12 @@
                 self.t_go_to_top = self.total_turn_and_forward_steps + 1
                 self.t_go_to_place = self.total_turn_and_forward_steps + 2
                 self.t_release_object = self.total_turn_and_forward_steps + 3
-                self.t_retract_arm = self.total_turn_and_forward_steps + 4
+                self.t_lift_arm = self.total_turn_and_forward_steps + 4
+                self.t_retract_arm = self.total_turn_and_forward_steps + 5
                 self.t_extend_arm = -1
                 self.t_done_waiting = (
                     self.total_turn_and_forward_steps + 3 + self.fall_wait_steps
                 )
->>>>>>> 0b44cb8d
 
                 print("-" * 20)
                 print(f"Turn to orient for {self.initial_orient_num_turns} steps.")
