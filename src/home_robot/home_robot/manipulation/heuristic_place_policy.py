--- conflicted
+++ resolved
@@ -331,11 +331,7 @@
                 self.total_turn_and_forward_steps = (
                     self.forward_steps + self.initial_orient_num_turns
                 )
-<<<<<<< HEAD
-                self.fall_wait_steps = 5
-=======
-                self.fall_wait_steps = 20
->>>>>>> a91b37ac
+                self.fall_wait_steps = 0
                 self.t_go_to_top = self.total_turn_and_forward_steps + 1
                 self.t_go_to_place = self.total_turn_and_forward_steps + 2
                 self.t_release_object = self.total_turn_and_forward_steps + 3
