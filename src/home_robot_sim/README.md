# Home-Robot Simulation

## Table of contents
   1. [Environment setup](#environment-setup)
   2. [Supported tasks](#supported-tasks)

## Environment setup

These setup instructions are meant to be followed after reaching step 7 in the main [README.md](../../README.md) file. If you haven't completed those instructions yet, please refer to the main [README.md](../../README.md) and complete the steps mentioned there before continuing.

### On an Ubuntu machine with GPU:

<<<<<<< HEAD
```
python -m pip install -r requirements.txt
=======
>>>>>>> beceb6f7

1. Install `habitat_sim` and other dependencies

<<<<<<< HEAD
# Build habitat with bullet physics
python -m python setup.py install --bullet
=======
>>>>>>> beceb6f7
```
mamba env update -f src/home_robot_sim/environment.yml
```
<<<<<<< HEAD
cd -
pip install -e src/third_party/habitat-lab/habitat-lab
pip install -e src/third_party/habitat-lab/habitat-baselines
python -m pip install "git+https://github.com/facebookresearch/pytorch3d.git"

# Install the core home_robot package
python -m pip install -e src/home_robot

# Install home_robot_hw
python -m pip install -e src/home_robot_hw

# Install home robot sim interfaces
python -m pip install -e src/home_robot_sim
=======

2. Fetch submodules
>>>>>>> beceb6f7
```
git submodule update --init --recursive src/third_party/habitat-lab
```


3. Install `habitat-lab`, `habitat-baselines` and `pytorch3d`.
```
pip install -e src/third_party/habitat-lab/habitat-lab
pip install -e src/third_party/habitat-lab/habitat-baselines
python -m pip install "git+https://github.com/facebookresearch/pytorch3d.git"
```

4. Install home_robot_sim library
```
# Install home robot sim interfaces
pip install -e src/home_robot_sim
```

## Supported tasks

### Open Vocab Mobile Manipulation (OVMM) in Habitat
Please head over to [Habitat OVMM Readme](../../projects/habitat_ovmm/README.md) for instructions on setting up the data directory, training policies and running evaluations.

<|MERGE_RESOLUTION|>--- conflicted
+++ resolved
@@ -10,40 +10,14 @@
 
 ### On an Ubuntu machine with GPU:
 
-<<<<<<< HEAD
-```
-python -m pip install -r requirements.txt
-=======
->>>>>>> beceb6f7
 
 1. Install `habitat_sim` and other dependencies
 
-<<<<<<< HEAD
-# Build habitat with bullet physics
-python -m python setup.py install --bullet
-=======
->>>>>>> beceb6f7
 ```
 mamba env update -f src/home_robot_sim/environment.yml
 ```
-<<<<<<< HEAD
-cd -
-pip install -e src/third_party/habitat-lab/habitat-lab
-pip install -e src/third_party/habitat-lab/habitat-baselines
-python -m pip install "git+https://github.com/facebookresearch/pytorch3d.git"
-
-# Install the core home_robot package
-python -m pip install -e src/home_robot
-
-# Install home_robot_hw
-python -m pip install -e src/home_robot_hw
-
-# Install home robot sim interfaces
-python -m pip install -e src/home_robot_sim
-=======
 
 2. Fetch submodules
->>>>>>> beceb6f7
 ```
 git submodule update --init --recursive src/third_party/habitat-lab
 ```
@@ -51,8 +25,8 @@
 
 3. Install `habitat-lab`, `habitat-baselines` and `pytorch3d`.
 ```
-pip install -e src/third_party/habitat-lab/habitat-lab
-pip install -e src/third_party/habitat-lab/habitat-baselines
+python -m pip pip install -e src/third_party/habitat-lab/habitat-lab
+python -m pip install -e src/third_party/habitat-lab/habitat-baselines
 python -m pip install "git+https://github.com/facebookresearch/pytorch3d.git"
 ```
 
