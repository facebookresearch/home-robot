--- conflicted
+++ resolved
@@ -6,13 +6,14 @@
 from typing import Any, Dict, Optional, Union
 
 import habitat
-import home_robot
-import home_robot.core.interfaces
 import numpy as np
 import torch
 import trimesh.transformations as tra
 from habitat.core.environments import GymHabitatEnv
 from habitat.core.simulator import Observations
+
+import home_robot
+import home_robot.core.interfaces
 from home_robot.core.interfaces import (
     ContinuousFullBodyAction,
     ContinuousNavigationAction,
@@ -192,8 +193,6 @@
                 fov_degrees=42,
             )
 
-<<<<<<< HEAD
-=======
         camera_pose_transform = (
             lambda habitat_camera_pose: convert_xz_y_to_xyz(
                 opengl_to_opencv(habitat_camera_pose)
@@ -201,7 +200,6 @@
             if getattr(self.config.ENVIRONMENT, "use_opencv_camera_pose", False)
             else self.convert_pose_to_real_world_axis(habitat_camera_pose)
         )
->>>>>>> f724f3bd
         obs = home_robot.core.interfaces.Observations(
             rgb=habitat_obs["head_rgb"],
             depth=depth,
@@ -216,13 +214,7 @@
             joint=habitat_obs["joint"],
             relative_resting_position=habitat_obs["relative_resting_position"],
             third_person_image=third_person_image,
-<<<<<<< HEAD
-            camera_pose=convert_xz_y_to_xyz(
-                opengl_to_opencv(np.asarray(habitat_obs["camera_pose"]))
-            ),
-=======
             camera_pose=camera_pose_transform(np.asarray(habitat_obs["camera_pose"])),
->>>>>>> f724f3bd
             camera_K=self.camera.K,
         )
 
