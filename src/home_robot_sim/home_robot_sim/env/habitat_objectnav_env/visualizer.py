--- conflicted
+++ resolved
@@ -216,12 +216,9 @@
         dilated_obstacle_map: np.ndarray = None,
         semantic_category_mapping: Optional[RearrangeDETICCategories] = None,
         rl_obs_frame: Optional[np.ndarray] = None,
-<<<<<<< HEAD
         semantic_map_config=None,
-=======
         instance_map: Optional[np.ndarray] = None,
         instance_memory: Optional[InstanceMemory] = None,
->>>>>>> 72d7c2f7
         **kwargs,
     ):
         """Visualize frame input and semantic map.
