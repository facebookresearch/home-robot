repos:
  - repo: https://github.com/psf/black
    rev: 22.3.0
    hooks:
      - id: black

  - repo: https://github.com/pycqa/isort
    rev: 5.11.5
    hooks:
      - id: isort
        args: ["--profile", "black", "--filter-files"]

  - repo: https://github.com/pycqa/flake8
    rev: 5.0.4
    hooks:
      - id: flake8
        exclude: |
            (?x)^(
                projects/
                | src/home_robot_hw/ros/srv_prebuilt/
            )

  - repo: https://github.com/pre-commit/mirrors-mypy
    rev: v0.981
    hooks:
      - id: mypy
        args: [--install-types, --non-interactive, --no-strict-optional, --ignore-missing-imports]
        exclude: |
            (?x)^(
                projects/
                | src/home_robot/home_robot/experimental/
<<<<<<< HEAD
                | src/home_robot_hw/ros/srv_prebuilt/
=======
                | examples/
                | tests/
                | src/home_robot/home_robot/utils/data_tools
                | src/home_robot_hw/home_robot_hw/ros/
                | src/home_robot_hw/home_robot_hw/teleop/
>>>>>>> 10eca19c
            ) | setup.py$<|MERGE_RESOLUTION|>--- conflicted
+++ resolved
@@ -17,7 +17,7 @@
         exclude: |
             (?x)^(
                 projects/
-                | src/home_robot_hw/ros/srv_prebuilt/
+                | src/home_robot_hw/home_robot_hw/ros/srv_prebuilt/
             )
 
   - repo: https://github.com/pre-commit/mirrors-mypy
@@ -29,13 +29,9 @@
             (?x)^(
                 projects/
                 | src/home_robot/home_robot/experimental/
-<<<<<<< HEAD
-                | src/home_robot_hw/ros/srv_prebuilt/
-=======
                 | examples/
                 | tests/
                 | src/home_robot/home_robot/utils/data_tools
                 | src/home_robot_hw/home_robot_hw/ros/
                 | src/home_robot_hw/home_robot_hw/teleop/
->>>>>>> 10eca19c
             ) | setup.py$