import sys
from pathlib import Path
from subprocess import Popen

import pytest

try:
    import habitat
except ImportError:
<<<<<<< HEAD
    print(f"Warning: habitat not installed, skipping habitat tests")
=======
    print("Warning: habitat not installed, skipping habitat tests")
>>>>>>> 2a3c9238
    pytest.skip(allow_module_level=True)

from habitat.config.default import Config

from home_robot.core.abstract_agent import Agent
from home_robot.core.interfaces import DiscreteNavigationAction, Observations
from home_robot_sim.env.habitat_objectnav_env.habitat_objectnav_env import (
    HabitatObjectNavEnv,
)

sys.path.insert(
    0,
    str(Path(__file__).resolve().parent.parent.parent / "example/habitat_objectnav"),
)

CONFIG_DIR = str(Path(__file__).resolve().parent / "configs")
TEST_NUM_STEPS = 3


class DummyTestAgent(Agent):
    def reset(self):
        pass

    def act(self, obs):
        assert type(obs) is Observations
        return DiscreteNavigationAction.MOVE_FORWARD, {}


def test_objectnav_env():
    config = Config()
    config.merge_from_file(f"{CONFIG_DIR}/test_agent.yaml")
    task_config = Config()
    task_config.merge_from_other_cfg(habitat.config.default._C)
    task_config.merge_from_file(f"{CONFIG_DIR}/test_task.yaml")
    config.TASK_CONFIG = task_config
    config.freeze()

    # Initialize agent & env
    agent = DummyTestAgent()
    env = HabitatObjectNavEnv(habitat.Env(config=config.TASK_CONFIG), config=config)

    agent.reset()
    env.reset()

    # Run simulation for a few steps
    t = 0
    for _ in range(TEST_NUM_STEPS):
        t += 1
        obs = env.get_observation()
        action, info = agent.act(obs)
        env.apply_action(action, info=info)
        print(f"Step {t} complete.")<|MERGE_RESOLUTION|>--- conflicted
+++ resolved
@@ -7,11 +7,7 @@
 try:
     import habitat
 except ImportError:
-<<<<<<< HEAD
-    print(f"Warning: habitat not installed, skipping habitat tests")
-=======
     print("Warning: habitat not installed, skipping habitat tests")
->>>>>>> 2a3c9238
     pytest.skip(allow_module_level=True)
 
 from habitat.config.default import Config
