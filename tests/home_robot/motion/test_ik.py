# Copyright (c) Meta Platforms, Inc. and affiliates.
#
# This source code is licensed under the MIT license found in the
# LICENSE file in the root directory of this source tree.
import os

import numpy as np
import pytest
from scipy.spatial.transform import Rotation as R

from home_robot.motion.pinocchio_ik_solver import PositionIKOptimizer
<<<<<<< HEAD
from home_robot.motion.stretch import (
    STRETCH_GRASP_OFFSET,
    STRETCH_HOME_Q,
    HelloStretch,
)
=======
from home_robot.motion.stretch import STRETCH_GRASP_OFFSET, STRETCH_HOME_Q, HelloStretch
>>>>>>> 4a9434a2
from home_robot.utils.bullet import PbArticulatedObject
from home_robot.utils.path import REPO_ROOT_PATH
from home_robot.utils.pose import to_matrix, to_pos_quat

# Hyperparams
DEBUG = False
<<<<<<< HEAD
URDF_ABS_PATH= os.path.join(REPO_ROOT_PATH, "assets/hab_stretch/urdf/")

POS_ERROR_TOL = 1e-4  # 0.1 mm
ORI_ERROR_TOL = 1e-6  # 0.1 degrees in quat distance
=======
URDF_ABS_PATH = os.path.join(REPO_ROOT_PATH, "assets/hab_stretch/urdf/")

POS_ERROR_TOL = 1e-4  # 0.1 mm
ORI_ERROR_TOL = 1e-6  # 0.1 degrees in quat distance

CEM_POS_ERROR_TOL = 0.005
CEM_YAW_ERROR_TOL = 0.2

# Test data (pos, quat)
TEST_DATA = [
    (
        [-0.10281811, -0.7189281, 0.71703106],
        [-0.7079143, 0.12421559, 0.1409881, -0.68084526],
    ),
    (
        [-0.01556295, -0.51387864, 0.8205258],
        [-0.7090214, 0.12297839, 0.14050716, -0.6800168],
    ),
]


# Helper functions
>>>>>>> 4a9434a2

CEM_POS_ERROR_TOL = 0.005
CEM_YAW_ERROR_TOL = 0.2

# Test data (pos, quat)
TEST_DATA = [
    (
        [-0.10281811, -0.7189281, 0.71703106],
        [-0.7079143, 0.12421559, 0.1409881, -0.68084526],
    ),
    (
        [-0.01556295, -0.51387864, 0.8205258],
        [-0.7090214, 0.12297839, 0.14050716, -0.6800168],
    ),
]


# Helper functions

def compute_err(pos1, pos2):
    return np.linalg.norm(pos1 - pos2)

def quaternion_distance(quat1, quat2):
    """
    Returns: (1 - cos(theta_diff)) / 2
    """
    return 1 - ((quat1 * quat2).sum() ** 2)

<<<<<<< HEAD
=======

>>>>>>> 4a9434a2
def ik_helper(robot, pos, quat, indicator_block=None, debug=DEBUG):
    """ik test helper function."""
    print("GOAL:", pos, quat)
    if indicator_block is not None:
        indicator_block.set_pose(pos, quat)
    res = robot.manip_ik((pos, quat), STRETCH_HOME_Q, relative=True)
    robot.set_config(res)
    pos2, quat2 = robot.get_ee_pose()
    print("RESULT:", pos2, quat2)
    print("x motion:", res[0])
    err = compute_err(pos2, pos)
    print("error was:", err)
    assert err < POS_ERROR_TOL
    assert quaternion_distance(quat, quat2) < ORI_ERROR_TOL
    if debug:
        input("press enter to continue")
    return pos2, quat2, res

<<<<<<< HEAD
# Tests

=======

# Tests


>>>>>>> 4a9434a2
@pytest.fixture(params=TEST_DATA)
def test_pose(request):
    pos_raw, quat_raw = request.param
    pos, quat = to_pos_quat(to_matrix(pos_raw, quat_raw) @ STRETCH_GRASP_OFFSET)
    return pos, quat

<<<<<<< HEAD
=======

>>>>>>> 4a9434a2
@pytest.fixture
def pb_robot():
    return HelloStretch(
        urdf_path=URDF_ABS_PATH,
        visualize=DEBUG,
        ik_type="pybullet",
<<<<<<< HEAD
    )
@pytest.fixture
def pin_robot():
    return HelloStretch(
        urdf_path=URDF_ABS_PATH,
        visualize=DEBUG,
        ik_type="pinocchio",
    )

@pytest.fixture(params=["pybullet", "pinocchio"])
def robot(request, pb_robot, pin_robot):
    if request.param == "pybullet":
        return pb_robot
    elif request.param == "pinocchio":
        return pin_robot

@pytest.fixture
def pin_ik_optimizer(pin_robot):
    return PositionIKOptimizer(
        pin_robot.manip_ik_solver,
        pos_error_tol=CEM_POS_ERROR_TOL,
        ori_error_range=np.array([0.0, 0.0, CEM_YAW_ERROR_TOL]),  # solve for yaw only
    )

=======
    )


@pytest.fixture
def pin_robot():
    return HelloStretch(
        urdf_path=URDF_ABS_PATH,
        visualize=DEBUG,
        ik_type="pinocchio",
    )


@pytest.fixture(params=["pybullet", "pinocchio"])
def robot(request, pb_robot, pin_robot):
    if request.param == "pybullet":
        return pb_robot
    elif request.param == "pinocchio":
        return pin_robot


@pytest.fixture
def pin_ik_optimizer(pin_robot):
    return PositionIKOptimizer(
        pin_robot.manip_ik_solver,
        pos_error_tol=CEM_POS_ERROR_TOL,
        ori_error_range=np.array([0.0, 0.0, CEM_YAW_ERROR_TOL]),  # solve for yaw only
    )


>>>>>>> 4a9434a2
def test_ik_solvers(robot, test_pose):
    # Create block for visualization
    block = PbArticulatedObject(
        "red_block",
        os.path.join(REPO_ROOT_PATH, "assets/red_block.urdf"),
        client=robot.ref.client,
    )

    # Set state to home pose
    robot.set_config(STRETCH_HOME_Q)

    # Run ik
    pos, quat = test_pose

    print("-------- 1: Inverse kinematics ---------")
    ik_helper(robot, pos, quat, block)

    print("-------- 2: FK + IK Consistency  ---------")
    pos1, quat1 = robot.get_ee_pose()
    ik_helper(robot, pos1, quat1, block)


def test_pinocchio_against_pybullet(pin_robot, pb_robot, test_pose):
    pin_robot.set_config(STRETCH_HOME_Q)
    pb_robot.set_config(STRETCH_HOME_Q)

    # Set state to home pose
    pos, quat = test_pose

    # Run ik
    print("-------- 1: Inverse kinematics ---------")
<<<<<<< HEAD
    pin_pos, pin_quat, pin_q = ik_helper(
        pin_robot, pos, quat
    )
    pb_pos, pb_quat, pb_q = ik_helper(
        pb_robot, pos, quat
    )
=======
    pin_pos, pin_quat, pin_q = ik_helper(pin_robot, pos, quat)
    pb_pos, pb_quat, pb_q = ik_helper(pb_robot, pos, quat)
>>>>>>> 4a9434a2
    print(f"Pinocchio: {pin_pos}, {pin_quat}, {pin_q}")
    print(f"PyBullet: {pb_pos}, {pb_quat}, {pb_q}")
    pos_err = compute_err(pin_pos, pb_pos)
    quat_err = quaternion_distance(pin_quat, pb_quat)
    assert pos_err < POS_ERROR_TOL
    assert quat_err < ORI_ERROR_TOL

    print("-------- 2: FK + IK Consistency  ---------")
    pos1, quat1 = pin_robot.get_ee_pose()
<<<<<<< HEAD
    pin_pos, pin_quat, pin_q = ik_helper(
        pin_robot, pos1, quat1
    )
    pos1, quat1 = pb_robot.get_ee_pose()
    pb_pos, pb_quat, pb_q = ik_helper(
        pb_robot, pos1, quat1
    )
=======
    pin_pos, pin_quat, pin_q = ik_helper(pin_robot, pos1, quat1)
    pos1, quat1 = pb_robot.get_ee_pose()
    pb_pos, pb_quat, pb_q = ik_helper(pb_robot, pos1, quat1)
>>>>>>> 4a9434a2
    pos_err = compute_err(pin_pos, pb_pos)
    quat_err = quaternion_distance(pin_quat, pb_quat)
    assert pos_err < POS_ERROR_TOL
    assert quat_err < ORI_ERROR_TOL


def test_pinocchio_ik_optimization(pin_robot, pin_ik_optimizer, test_pose):
    pos_desired = np.array(test_pose[0])
    quat_desired = np.array(test_pose[1])

    # Directly solve with IK
    q, _ = pin_robot.manip_ik_solver.compute_ik(pos_desired, quat_desired)
    pos_out1, quat_out1 = pin_robot.manip_ik_solver.compute_fk(q)
    pos_err1 = np.linalg.norm(pos_out1 - pos_desired)

    # Solve with CEM
    q_result, best_cost, last_iter, opt_sigma = pin_ik_optimizer.compute_ik_opt(
        (pos_desired, quat_desired)
    )
    pos_out2, quat_out2 = pin_robot.manip_ik_solver.compute_fk(q_result)
    pos_err2 = np.linalg.norm(pos_out2 - pos_desired)

    print(f"Desired EE pose: pos={pos_desired.tolist()}, quat={quat_desired.tolist()}")
    print("---------Without CEM---------")
    print(
        f"Resulting EE pose via FK: pos={pos_out1.tolist()}, quat={quat_out1.tolist()}"
    )
    print(f"Pos error: {pos_err1}")
    print("---------With CEM---------")
    print(
        f"Resulting EE pose via FK: pos={pos_out2.tolist()}, quat={quat_out2.tolist()}"
    )
    print(f"Pos error: {pos_err2}")
    assert pos_err2 < pos_err1
    assert (
        best_cost <= pin_ik_optimizer.opt.cost_tol
        or np.all(opt_sigma) <= pin_ik_optimizer.opt.cost_tol
        or last_iter >= pin_ik_optimizer.opt.max_iterations
    )<|MERGE_RESOLUTION|>--- conflicted
+++ resolved
@@ -9,27 +9,13 @@
 from scipy.spatial.transform import Rotation as R
 
 from home_robot.motion.pinocchio_ik_solver import PositionIKOptimizer
-<<<<<<< HEAD
-from home_robot.motion.stretch import (
-    STRETCH_GRASP_OFFSET,
-    STRETCH_HOME_Q,
-    HelloStretch,
-)
-=======
 from home_robot.motion.stretch import STRETCH_GRASP_OFFSET, STRETCH_HOME_Q, HelloStretch
->>>>>>> 4a9434a2
 from home_robot.utils.bullet import PbArticulatedObject
 from home_robot.utils.path import REPO_ROOT_PATH
 from home_robot.utils.pose import to_matrix, to_pos_quat
 
 # Hyperparams
 DEBUG = False
-<<<<<<< HEAD
-URDF_ABS_PATH= os.path.join(REPO_ROOT_PATH, "assets/hab_stretch/urdf/")
-
-POS_ERROR_TOL = 1e-4  # 0.1 mm
-ORI_ERROR_TOL = 1e-6  # 0.1 degrees in quat distance
-=======
 URDF_ABS_PATH = os.path.join(REPO_ROOT_PATH, "assets/hab_stretch/urdf/")
 
 POS_ERROR_TOL = 1e-4  # 0.1 mm
@@ -52,28 +38,11 @@
 
 
 # Helper functions
->>>>>>> 4a9434a2
-
-CEM_POS_ERROR_TOL = 0.005
-CEM_YAW_ERROR_TOL = 0.2
-
-# Test data (pos, quat)
-TEST_DATA = [
-    (
-        [-0.10281811, -0.7189281, 0.71703106],
-        [-0.7079143, 0.12421559, 0.1409881, -0.68084526],
-    ),
-    (
-        [-0.01556295, -0.51387864, 0.8205258],
-        [-0.7090214, 0.12297839, 0.14050716, -0.6800168],
-    ),
-]
-
-
-# Helper functions
+
 
 def compute_err(pos1, pos2):
     return np.linalg.norm(pos1 - pos2)
+
 
 def quaternion_distance(quat1, quat2):
     """
@@ -81,10 +50,7 @@
     """
     return 1 - ((quat1 * quat2).sum() ** 2)
 
-<<<<<<< HEAD
-=======
-
->>>>>>> 4a9434a2
+
 def ik_helper(robot, pos, quat, indicator_block=None, debug=DEBUG):
     """ik test helper function."""
     print("GOAL:", pos, quat)
@@ -103,33 +69,26 @@
         input("press enter to continue")
     return pos2, quat2, res
 
-<<<<<<< HEAD
+
 # Tests
 
-=======
-
-# Tests
-
-
->>>>>>> 4a9434a2
+
 @pytest.fixture(params=TEST_DATA)
 def test_pose(request):
     pos_raw, quat_raw = request.param
     pos, quat = to_pos_quat(to_matrix(pos_raw, quat_raw) @ STRETCH_GRASP_OFFSET)
     return pos, quat
 
-<<<<<<< HEAD
-=======
-
->>>>>>> 4a9434a2
+
 @pytest.fixture
 def pb_robot():
     return HelloStretch(
         urdf_path=URDF_ABS_PATH,
         visualize=DEBUG,
         ik_type="pybullet",
-<<<<<<< HEAD
-    )
+    )
+
+
 @pytest.fixture
 def pin_robot():
     return HelloStretch(
@@ -138,6 +97,7 @@
         ik_type="pinocchio",
     )
 
+
 @pytest.fixture(params=["pybullet", "pinocchio"])
 def robot(request, pb_robot, pin_robot):
     if request.param == "pybullet":
@@ -145,6 +105,7 @@
     elif request.param == "pinocchio":
         return pin_robot
 
+
 @pytest.fixture
 def pin_ik_optimizer(pin_robot):
     return PositionIKOptimizer(
@@ -153,37 +114,7 @@
         ori_error_range=np.array([0.0, 0.0, CEM_YAW_ERROR_TOL]),  # solve for yaw only
     )
 
-=======
-    )
-
-
-@pytest.fixture
-def pin_robot():
-    return HelloStretch(
-        urdf_path=URDF_ABS_PATH,
-        visualize=DEBUG,
-        ik_type="pinocchio",
-    )
-
-
-@pytest.fixture(params=["pybullet", "pinocchio"])
-def robot(request, pb_robot, pin_robot):
-    if request.param == "pybullet":
-        return pb_robot
-    elif request.param == "pinocchio":
-        return pin_robot
-
-
-@pytest.fixture
-def pin_ik_optimizer(pin_robot):
-    return PositionIKOptimizer(
-        pin_robot.manip_ik_solver,
-        pos_error_tol=CEM_POS_ERROR_TOL,
-        ori_error_range=np.array([0.0, 0.0, CEM_YAW_ERROR_TOL]),  # solve for yaw only
-    )
-
-
->>>>>>> 4a9434a2
+
 def test_ik_solvers(robot, test_pose):
     # Create block for visualization
     block = PbArticulatedObject(
@@ -215,17 +146,8 @@
 
     # Run ik
     print("-------- 1: Inverse kinematics ---------")
-<<<<<<< HEAD
-    pin_pos, pin_quat, pin_q = ik_helper(
-        pin_robot, pos, quat
-    )
-    pb_pos, pb_quat, pb_q = ik_helper(
-        pb_robot, pos, quat
-    )
-=======
     pin_pos, pin_quat, pin_q = ik_helper(pin_robot, pos, quat)
     pb_pos, pb_quat, pb_q = ik_helper(pb_robot, pos, quat)
->>>>>>> 4a9434a2
     print(f"Pinocchio: {pin_pos}, {pin_quat}, {pin_q}")
     print(f"PyBullet: {pb_pos}, {pb_quat}, {pb_q}")
     pos_err = compute_err(pin_pos, pb_pos)
@@ -235,19 +157,9 @@
 
     print("-------- 2: FK + IK Consistency  ---------")
     pos1, quat1 = pin_robot.get_ee_pose()
-<<<<<<< HEAD
-    pin_pos, pin_quat, pin_q = ik_helper(
-        pin_robot, pos1, quat1
-    )
-    pos1, quat1 = pb_robot.get_ee_pose()
-    pb_pos, pb_quat, pb_q = ik_helper(
-        pb_robot, pos1, quat1
-    )
-=======
     pin_pos, pin_quat, pin_q = ik_helper(pin_robot, pos1, quat1)
     pos1, quat1 = pb_robot.get_ee_pose()
     pb_pos, pb_quat, pb_q = ik_helper(pb_robot, pos1, quat1)
->>>>>>> 4a9434a2
     pos_err = compute_err(pin_pos, pb_pos)
     quat_err = quaternion_distance(pin_quat, pb_quat)
     assert pos_err < POS_ERROR_TOL
